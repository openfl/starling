--- conflicted
+++ resolved
@@ -2,7 +2,7 @@
 <project>
 	
 	<meta title="Starling Demo" package="com.demoweb" version="1.0.0" company="OpenFL" />
-	<app main="Demo" file="Demo" path="bin" swf-version="18" />
+	<app main="Demo" file="Demo" path="bin" swf-version="12" />
 	
 	<window width="320" height="480" orientation="portrait" background="0xffffff" resizable="false" />
 	<window stencil-buffer="false" if="android" />
@@ -12,20 +12,11 @@
 	<haxelib name="starling" />
 	<haxelib name="openfl" />
 	
-<<<<<<< HEAD
-	
-	<template rename="index.html" path="assets/template/index.html"/>
-	
-	<haxedef name="dom" if="html5" />
-	
-=======
->>>>>>> 7ddc8a17
 	<assets path="assets/audio/wing_flap.mp3" if="web" />
 	<assets path="assets/audio/wing_flap.ogg" unless="flash" />
 	<assets path="assets/textures/1x" />
 	<assets path="assets/fonts/1x" />
 	<assets path="assets/fonts/DejaVuSans.ttf" />
 	<assets path="assets/fonts/Ubuntu-R.ttf" />
-	<assets rename="videos" path="assets/videos" embed="false" if="flash" />
 	
 </project>