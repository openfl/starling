--- conflicted
+++ resolved
@@ -30,36 +30,6 @@
         image3.y = -60;
         addChild(image3);
         
-<<<<<<< HEAD
-		/*var bmd:BitmapData = new BitmapData(64, 64, false, 0xFF0000FF);
-		var texture:Texture = Texture.fromBitmapData(bmd);
-		var image = new Image(texture);
-		addChild(image);*/
-		
-		try
-		{
-			// display a compressed texture
-			var compressedBA:ByteArray = Game.assets.getByteArray("compressed_texture");
-			var compressedTexture:Texture = Texture.fromAtfData(compressedBA);
-			var image:Image = new Image(compressedTexture);
-			image.x = Constants.CenterX - image.width / 2;
-			image.y = 263;
-			addChild(image);
-		}
-		catch (e:Error)
-		{
-			// if it fails, it's probably not supported
-			#if flash
-				var textValue = "Flash Player and AIR must be at least 11.4 and 3.4 respectively (swf-version=17) to see a compressed ATF texture";
-			#else
-				var textValue = "ATF textures are not support in non Flash/Air targets.";
-			#end
-			var textField:TextField = new TextField(220, 128, textValue, "Verdana", 14);
-			textField.x = Constants.CenterX - textField.width / 2;
-			textField.y = 280;
-			addChild(textField);
-		}
-=======
         try
         {
             // display a compressed texture
@@ -83,6 +53,5 @@
             textField.y = 280;
             addChild(textField);
         }
->>>>>>> 46162cfd
     }
 }