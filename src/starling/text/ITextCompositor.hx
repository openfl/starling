--- conflicted
+++ resolved
@@ -23,15 +23,6 @@
     /** Clears the MeshBatch (filled by the same class) and disposes any resources that
      *  are no longer needed. */
     public function clearMeshBatch(meshBatch:MeshBatch):Void;
-<<<<<<< HEAD
-	
-	/** Creates and/or sets up the default MeshStyle to be used for rendering.
-	 *  If <code>previousStyle</code> has the correct type, it is configured as needed and
-	 *  then returned; otherwise, a new style is created, configured and returned.
-	 *  The method may return <code>null</code> if there are no special style requirements. */
-	function getDefaultMeshStyle(previousStyle:MeshStyle,
-								 format:TextFormat, options:TextOptions):MeshStyle;
-=======
     
     /** Creates and/or sets up the default MeshStyle to be used for rendering.
      *  If <code>previousStyle</code> has the correct type, it is configured as needed and
@@ -39,7 +30,6 @@
      *  The method may return <code>null</code> if there are no special style requirements. */
     function getDefaultMeshStyle(previousStyle:MeshStyle,
                                  format:TextFormat, options:TextOptions):MeshStyle;
->>>>>>> edf3c31a
 
     /** Frees all resources allocated by the compositor. */
     public function dispose():Void;
