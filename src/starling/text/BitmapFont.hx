--- conflicted
+++ resolved
@@ -59,7 +59,7 @@
 class BitmapFont implements ITextCompositor
 {
     /** Use this constant for the <code>fontSize</code> property of the TextField class to 
-	 * render the bitmap font in exactly the size it was created. */ 
+     * render the bitmap font in exactly the size it was created. */ 
     public static inline var NATIVE_SIZE:Int = -1;
     
     /** The font name of the embedded minimal bitmap font. Use this e.g. for debug output. */
@@ -69,11 +69,7 @@
     private static inline var CHAR_TAB:Int             =  9;
     private static inline var CHAR_NEWLINE:Int         = 10;
     private static inline var CHAR_CARRIAGE_RETURN:Int = 13;
-<<<<<<< HEAD
-	private static inline var CHAR_SPACE:Int           = 32;
-=======
     private static inline var CHAR_SPACE:Int           = 32;
->>>>>>> edf3c31a
     
     private var __texture:Texture;
     private var __chars:Map<Int, BitmapChar>;
@@ -85,11 +81,7 @@
     private var __offsetY:Float;
     private var __padding:Float;
     private var __helperImage:Image;
-<<<<<<< HEAD
-	private var __type:String;
-=======
     private var __type:String;
->>>>>>> edf3c31a
     private var __distanceFieldSpread:Float;
 
     // helper objects
@@ -108,34 +100,20 @@
             "offsetX": { get: untyped __js__ ("function () { return this.get_offsetX (); }"), set: untyped __js__ ("function (v) { return this.set_offsetX (v); }") },
             "offsetY": { get: untyped __js__ ("function () { return this.get_offsetY (); }"), set: untyped __js__ ("function (v) { return this.set_offsetY (v); }") },
             "padding": { get: untyped __js__ ("function () { return this.get_padding (); }"), set: untyped __js__ ("function (v) { return this.set_padding (v); }") },
-<<<<<<< HEAD
-			"type": { get: untyped __js__ ("function () { return this.get_type (); }"), set: untyped __js__ ("function (v) { return this.set_type (v); }") },
-			"distanceFieldSpread": { get: untyped __js__ ("function () { return this.get_distanceFieldSpread (); }"), set: untyped __js__ ("function (v) { return this.set_distanceFieldSpread (v); }") },
-=======
             "type": { get: untyped __js__ ("function () { return this.get_type (); }"), set: untyped __js__ ("function (v) { return this.set_type (v); }") },
             "distanceFieldSpread": { get: untyped __js__ ("function () { return this.get_distanceFieldSpread (); }"), set: untyped __js__ ("function (v) { return this.set_distanceFieldSpread (v); }") },
->>>>>>> edf3c31a
         });
         
     }
     #end
     
     /** Creates a bitmap font from the given texture and font data.
-<<<<<<< HEAD
-	 *  If you don't pass any data, the "mini" font will be created.
-	 *
-	 * @param texture  The texture containing all the glyphs.
-	 * @param fontData Typically an XML file in the standard AngelCode format. Override the
-	 *                 the 'parseFontData' method to add support for additional formats.
-	 */
-=======
      *  If you don't pass any data, the "mini" font will be created.
      *
      * @param texture  The texture containing all the glyphs.
      * @param fontData Typically an XML file in the standard AngelCode format. Override the
      *                 the 'parseFontData' method to add support for additional formats.
      */
->>>>>>> edf3c31a
     public function new(texture:Texture=null, fontData:Dynamic=null)
     {
         // if no texture is passed in, we create the minimal, embedded font
@@ -155,17 +133,10 @@
         __texture = texture;
         __chars = new Map<Int, BitmapChar>();
         __helperImage = new Image(texture);
-<<<<<<< HEAD
-		__type = BitmapFontType.STANDARD;
-        __distanceFieldSpread = 0.0;
-        
-		addChar(CHAR_MISSING, new BitmapChar(CHAR_MISSING, null, 0, 0, 0));
-=======
         __type = BitmapFontType.STANDARD;
         __distanceFieldSpread = 0.0;
         
         addChar(CHAR_MISSING, new BitmapChar(CHAR_MISSING, null, 0, 0, 0));
->>>>>>> edf3c31a
         parseFontData(fontData);
     }
     
@@ -175,26 +146,6 @@
         if (__texture != null)
             __texture.dispose();
     }
-	
-	/** Parses the data that's passed as second argument to the constructor.
-	 *  Override this method to support different file formats. */
-	private function parseFontData(data:Dynamic):Void
-	{
-		try
-		{
-			var fontXml:Xml = null;
-			if(Std.is(data, String))
-				fontXml = Xml.parse(data).firstElement();
-			else if(Std.is(data, Xml))
-				fontXml = cast data;
-				
-			parseFontXml(fontXml);
-		}
-		catch (error:Dynamic)
-		{
-			throw new ArgumentError("BitmapFont only supports XML data");
-		}	
-	}
     
     /** Parses the data that's passed as second argument to the constructor.
      *  Override this method to support different file formats. */
@@ -243,19 +194,6 @@
             trace("[Starling] Warning: invalid font size in '" + __name + "' font.");
             __size = (__size == 0.0 ? 16.0 : __size * -1.0);
         }
-		
-		var distanceField:Xml = fontXml.elementsNamed("distanceField").next();
-		if (distanceField != null && distanceField.exists("distanceRange") && distanceField.exists("fieldType"))
-		{
-			__distanceFieldSpread = Std.parseFloat(distanceField.get("distanceRange"));
-			__type = distanceField.get("fieldType") == "msdf" ?
-				BitmapFontType.MULTI_CHANNEL_DISTANCE_FIELD : BitmapFontType.DISTANCE_FIELD;
-		}
-		else
-		{
-			__distanceFieldSpread = 0.0;
-			__type = BitmapFontType.STANDARD;
-		}
         
         var distanceField:Xml = fontXml.elementsNamed("distanceField").next();
         if (distanceField != null && distanceField.exists("distanceRange") && distanceField.exists("fieldType"))
@@ -399,38 +337,7 @@
     {
         meshBatch.clear();
     }
-	
-	
-	/** @inheritDoc */
-	public function getDefaultMeshStyle(previousStyle:MeshStyle,
-										format:TextFormat, options:TextOptions):MeshStyle
-	{
-		if (__type == BitmapFontType.STANDARD) return null;
-		else // -> distance field font
-		{
-			var dfStyle:DistanceFieldStyle;
-			var fontSize:Float = format.size < 0 ? format.size * -__size : format.size;
-			dfStyle = Std.is(previousStyle, DistanceFieldStyle) ? cast previousStyle : new DistanceFieldStyle();
-			dfStyle.multiChannel = (__type == BitmapFontType.MULTI_CHANNEL_DISTANCE_FIELD);
-			dfStyle.softness = __size / (fontSize * __distanceFieldSpread);
-			return dfStyle;
-		}
-	}
-	
-    
-<<<<<<< HEAD
-	/** Arranges the characters of text inside a rectangle, adhering to the given settings.
-	 *  Returns a Vector of BitmapCharLocations.
-	 *
-	 *  <p>BEWARE: This method uses an object pool for the returned vector and all
-	 *  (returned and temporary) BitmapCharLocation instances. Do not save any references and
-	 *  always call <code>BitmapCharLocation.rechargePool()</code> when you are done processing.
-	 *  </p>
-	 */
-    public function arrangeChars(width:Float, height:Float, text:String,
-                                  format:TextFormat, options:TextOptions):Vector<BitmapCharLocation>
-    {
-=======
+    
     
     /** @inheritDoc */
     public function getDefaultMeshStyle(previousStyle:MeshStyle,
@@ -460,17 +367,12 @@
     public function arrangeChars(width:Float, height:Float, text:String,
                                   format:TextFormat, options:TextOptions):Vector<BitmapCharLocation>
     {
->>>>>>> edf3c31a
         if (text == null || text.length == 0) return BitmapCharLocation.vectorFromPool();
         if (options == null) options = sDefaultOptions;
 
         var kerning:Bool = format.kerning;
         var leading:Float = format.leading;
-<<<<<<< HEAD
-		var spacing:Float = format.letterSpacing;
-=======
         var spacing:Float = format.letterSpacing;
->>>>>>> edf3c31a
         var hAlign:String = format.horizontalAlign;
         var vAlign:String = format.verticalAlign;
         var fontSize:Float = format.size;
@@ -518,17 +420,6 @@
                     }
                     else
                     {
-<<<<<<< HEAD
-						if (char == null)
-						{
-							trace(StringUtil.format(
-								"[Starling] Character '{0}' (id: {1}) not found in '{2}'",
-								[text.charAt(i), charID, name]));
-
-							charID = CHAR_MISSING;
-							char = getChar(CHAR_MISSING);
-						}
-=======
                         if (char == null)
                         {
                             trace(StringUtil.format(
@@ -538,7 +429,6 @@
                             charID = CHAR_MISSING;
                             char = getChar(CHAR_MISSING);
                         }
->>>>>>> edf3c31a
 
                         if (charID == CHAR_SPACE || charID == CHAR_TAB)
                             lastWhiteSpace = i;
@@ -667,19 +557,6 @@
     /** The native size of the font. */
     public var size(get, never):Float;
     private function get_size():Float { return __size; }
-<<<<<<< HEAD
-		
-	/** The type of the bitmap font. @see starling.text.BitmapFontType @default standard */
-	public var type(get, set):String;
-	public function get_type():String { return __type; }
-	public function set_type(value:String):String { return __type = value; }
-
-	/** If the font uses a distance field texture, this property returns its spread (i.e.
-	 *  the width of the blurred edge in points). */
-	public var distanceFieldSpread(get, set):Float;
-	public function get_distanceFieldSpread():Float { return __distanceFieldSpread; }
-	public function set_distanceFieldSpread(value:Float):Float { return __distanceFieldSpread = value; }
-=======
         
     /** The type of the bitmap font. @see starling.text.BitmapFontType @default standard */
     public var type(get, set):String;
@@ -691,7 +568,6 @@
     public var distanceFieldSpread(get, set):Float;
     public function get_distanceFieldSpread():Float { return __distanceFieldSpread; }
     public function set_distanceFieldSpread(value:Float):Float { return __distanceFieldSpread = value; }
->>>>>>> edf3c31a
     
     /** The height of one line in points. */
     public var lineHeight(get, never):Float;
