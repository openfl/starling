--- conflicted
+++ resolved
@@ -49,15 +49,6 @@
     /** Registers an event listener at a certain object. */
     public function addEventListener(type:String, listener:Function):Void
     {
-<<<<<<< HEAD
-		// Original Starling makes a change here from Vector.<Function> to Array and adds the following comment:
-		// "The listeners are stored inside an Array instead of a Vector as a workaround
-		// to a strange String allocation taking place in the AOT compiler.
-		// See: https://tracker.adobe.com/#/view/AIR-4115729"
-		// Could that AOT complier bug apply to Haxe too, when using the flash target? Should we switch from Vector<Dynamic> to Array<Dynamic>?
-		// For now I left things as they where
-			
-=======
         // Original Starling makes a change here from Vector.<Function> to Array and adds the following comment:
         // "The listeners are stored inside an Array instead of a Vector as a workaround
         // to a strange String allocation taking place in the AOT compiler.
@@ -65,7 +56,6 @@
         // Could that AOT complier bug apply to Haxe too, when using the flash target? Should we switch from Vector<Dynamic> to Array<Dynamic>?
         // For now I left things as they where
         
->>>>>>> edf3c31a
         if (listener == null) throw new ArgumentError("null listener added");
         
         if (__eventListeners == null)
