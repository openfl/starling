--- conflicted
+++ resolved
@@ -147,11 +147,7 @@
      *
      *  @param softness   adds a soft transition between the inside and the outside.
      *                    This should typically be 1.0 divided by the spread (in points)
-<<<<<<< HEAD
-	 * 					  used when creating the distance field texture.
-=======
      *                    used when creating the distance field texture.
->>>>>>> edf3c31a
      *  @param threshold  the value separating the inside from the outside of the shape.
      *                    Range: 0 - 1.
      */
@@ -268,15 +264,9 @@
                 var targetVertexData:VertexData = cast(targetStyle, DistanceFieldStyle).vertexData;
                 var maxScale:Float = DistanceFieldEffect.MAX_SCALE;
                 var minScale:Float = maxScale / 255;
-<<<<<<< HEAD
-				
-				if (numVertices < 0)
-					numVertices = vertexData.numVertices - vertexID;
-=======
                 
                 if (numVertices < 0)
                     numVertices = vertexData.numVertices - vertexID;
->>>>>>> edf3c31a
 
                 for (i in 0...numVertices)
                 {
@@ -598,11 +588,7 @@
             /// *** VERTEX SHADER ***
 
             var vertexShader:Vector<String> = Vector.ofArray([
-<<<<<<< HEAD
-				"m44 op, va0, vc0",       // 4x4 matrix transform to output clip-space
-=======
                 "m44 op, va0, vc0",       // 4x4 matrix transform to output clip-space
->>>>>>> edf3c31a
                 "mov v0, va1",            // pass texture coordinates to fragment program
                 "mul vt4, va3.yyyy, vc4", // multiply inner alpha (va3.y) with state alpha (vc4)
                 "mul v1, va2, vt4",       // multiply vertex color (va2) with combined alpha (vt4)
