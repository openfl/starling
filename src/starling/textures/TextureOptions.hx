// =================================================================================================
//
//	Starling Framework
//	Copyright Gamua GmbH. All Rights Reserved.
//
//	This program is free software. You can redistribute and/or modify it
//	in accordance with the terms of the accompanying license agreement.
//
// =================================================================================================

package starling.textures;

import starling.core.Starling;

/** The TextureOptions class specifies options for loading textures with the
 *  <code>Texture.fromData</code> and <code>Texture.fromTextureBase</code> methods. */
class TextureOptions
{
    private var _scale:Float;
    private var _format:String;
    private var _mipMapping:Bool;
    private var _optimizeForRenderToTexture:Bool = false;
    private var _premultipliedAlpha:Bool;
    private var _forcePotTexture:Bool;
    private var _onReady:Texture->Void = null;

    #if commonjs
    private static function __init__ () {
        
        untyped Object.defineProperties (TextureOptions.prototype, {
            "scale": { get: untyped __js__ ("function () { return this.get_scale (); }"), set: untyped __js__ ("function (v) { return this.set_scale (v); }") },
            "format": { get: untyped __js__ ("function () { return this.get_format (); }"), set: untyped __js__ ("function (v) { return this.set_format (v); }") },
            "mipMapping": { get: untyped __js__ ("function () { return this.get_mipMapping (); }"), set: untyped __js__ ("function (v) { return this.set_mipMapping (v); }") },
            "optimizeForRenderToTexture": { get: untyped __js__ ("function () { return this.get_optimizeForRenderToTexture (); }"), set: untyped __js__ ("function (v) { return this.set_optimizeForRenderToTexture (v); }") },
            "forcePotTexture": { get: untyped __js__ ("function () { return this.get_forcePotTexture (); }"), set: untyped __js__ ("function (v) { return this.set_forcePotTexture (v); }") },
            "onReady": { get: untyped __js__ ("function () { return this.get_onReady (); }"), set: untyped __js__ ("function (v) { return this.set_onReady (v); }") },
            "premultipliedAlpha": { get: untyped __js__ ("function () { return this.get_premultipliedAlpha (); }"), set: untyped __js__ ("function (v) { return this.set_premultipliedAlpha (v); }") },
        });
        
    }
    #end

    /** Creates a new instance with the given options. */
    public function new(scale:Float=1.0, mipMapping:Bool=false, 
                        format:String="bgra", premultipliedAlpha:Bool=true,
                        forcePotTexture:Bool=false)
    {
        _scale = scale;
        _format = format;
        _mipMapping = mipMapping;
        _forcePotTexture = forcePotTexture;
        _premultipliedAlpha = premultipliedAlpha;
    }
    
    /** Creates a clone of the TextureOptions object with the exact same properties. */
    public function clone():TextureOptions
    {
<<<<<<< HEAD
		var clone:TextureOptions = new TextureOptions();
		clone.copyFrom(this);
		return clone;
    }
	
	/** Copies all properties from another TextureOptions instance. */
	public function copyFrom(other:TextureOptions):Void
	{
		_scale = other._scale;
		_mipMapping = other._mipMapping;
		_format = other._format;
		_optimizeForRenderToTexture = other._optimizeForRenderToTexture;
		_premultipliedAlpha = other._premultipliedAlpha;
		_forcePotTexture = other._forcePotTexture;
		_onReady = other._onReady;
	}
=======
        var clone:TextureOptions = new TextureOptions();
        clone.copyFrom(this);
        return clone;
    }
    
    /** Copies all properties from another TextureOptions instance. */
    public function copyFrom(other:TextureOptions):Void
    {
        _scale = other._scale;
        _mipMapping = other._mipMapping;
        _format = other._format;
        _optimizeForRenderToTexture = other._optimizeForRenderToTexture;
        _premultipliedAlpha = other._premultipliedAlpha;
        _forcePotTexture = other._forcePotTexture;
        _onReady = other._onReady;
    }
>>>>>>> edf3c31a

    /** The scale factor, which influences width and height properties. If you pass '-1',
     *  the current global content scale factor will be used. @default 1.0 */
    public var scale(get, set):Float;
    private function get_scale():Float { return _scale; }
    private function set_scale(value:Float):Float
    {
        return _scale = value > 0 ? value : Starling.current.contentScaleFactor;
    }
    
    /** The <code>Context3DTextureFormat</code> of the underlying texture data. Only used
     *  for textures that are created from Bitmaps; the format of ATF files is set when they
     *  are created. @default BGRA */
    public var format(get, set):String;
    private function get_format():String { return _format; }
    private function set_format(value:String):String { return _format = value; }
    
    /** Indicates if the texture contains mip maps. @default false */
    public var mipMapping(get, set):Bool;
    private function get_mipMapping():Bool { return _mipMapping; }
    private function set_mipMapping(value:Bool):Bool { return _mipMapping = value; }
    
    /** Indicates if the texture will be used as render target. */
    public var optimizeForRenderToTexture(get, set):Bool;
    private function get_optimizeForRenderToTexture():Bool { return _optimizeForRenderToTexture; }
    private function set_optimizeForRenderToTexture(value:Bool):Bool { return _optimizeForRenderToTexture = value; }

    /** Indicates if the underlying Stage3D texture should be created as the power-of-two based
     *  <code>Texture</code> class instead of the more memory efficient <code>RectangleTexture</code>.
     *  That might be useful when you need to render the texture with wrap mode <code>repeat</code>.
     *  @default false */
    public var forcePotTexture(get, set):Bool;
    private function get_forcePotTexture():Bool { return _forcePotTexture; }
    private function set_forcePotTexture(value:Bool):Bool { return _forcePotTexture = value; }

    /** If this value is set, the texture will be loaded asynchronously (if possible).
     *  The texture can only be used when the callback has been executed.
     *  
     *  <p>This is the expected function definition: 
     *  <code>function(texture:Texture):void;</code></p>
     *
     *  @default null
     */
    public var onReady(get, set):Texture->Void;
    private function get_onReady():Texture->Void { return _onReady; }
    private function set_onReady(value:Texture->Void):Texture->Void { return _onReady = value; }

    /** Indicates if the alpha values are premultiplied into the RGB values. This is typically
     *  true for textures created from BitmapData and false for textures created from ATF data.
     *  This property will only be read by the <code>Texture.fromTextureBase</code> factory
     *  method. @default true */
    public var premultipliedAlpha(get, set):Bool;
    private function get_premultipliedAlpha():Bool { return _premultipliedAlpha; }
    private function set_premultipliedAlpha(value:Bool):Bool { return _premultipliedAlpha = value; }
}<|MERGE_RESOLUTION|>--- conflicted
+++ resolved
@@ -55,24 +55,6 @@
     /** Creates a clone of the TextureOptions object with the exact same properties. */
     public function clone():TextureOptions
     {
-<<<<<<< HEAD
-		var clone:TextureOptions = new TextureOptions();
-		clone.copyFrom(this);
-		return clone;
-    }
-	
-	/** Copies all properties from another TextureOptions instance. */
-	public function copyFrom(other:TextureOptions):Void
-	{
-		_scale = other._scale;
-		_mipMapping = other._mipMapping;
-		_format = other._format;
-		_optimizeForRenderToTexture = other._optimizeForRenderToTexture;
-		_premultipliedAlpha = other._premultipliedAlpha;
-		_forcePotTexture = other._forcePotTexture;
-		_onReady = other._onReady;
-	}
-=======
         var clone:TextureOptions = new TextureOptions();
         clone.copyFrom(this);
         return clone;
@@ -89,7 +71,6 @@
         _forcePotTexture = other._forcePotTexture;
         _onReady = other._onReady;
     }
->>>>>>> edf3c31a
 
     /** The scale factor, which influences width and height properties. If you pass '-1',
      *  the current global content scale factor will be used. @default 1.0 */
