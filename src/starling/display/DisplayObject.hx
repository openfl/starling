// =================================================================================================
//
//	Starling Framework
//	Copyright Gamua GmbH. All Rights Reserved.
//
//	This program is free software. You can redistribute and/or modify it
//	in accordance with the terms of the accompanying license agreement.
//
// =================================================================================================

package starling.display;

import haxe.Constraints.Function;
import openfl.display.BitmapData;

import openfl.errors.ArgumentError;
import openfl.errors.IllegalOperationError;
import openfl.geom.Matrix;
import openfl.geom.Matrix3D;
import openfl.geom.Point;
import openfl.geom.Rectangle;
import openfl.geom.Vector3D;
import openfl.system.Capabilities;
import openfl.ui.Mouse;
import openfl.ui.MouseCursor;
import openfl.Vector;

import starling.core.Starling;
import starling.errors.AbstractMethodError;
import starling.events.Event;
import starling.events.EventDispatcher;
import starling.events.TouchEvent;
import starling.filters.FragmentFilter;
import starling.rendering.BatchToken;
import starling.rendering.Painter;
import starling.utils.Align;
import starling.utils.Color;
import starling.utils.MathUtil;
import starling.utils.MatrixUtil;
import starling.utils.SystemUtil;

/** Dispatched when an object is added to a parent. */
@:meta(Event(name="added", type="starling.events.Event"))

/** Dispatched when an object is connected to the stage (directly or indirectly). */
@:meta(Event(name="addedToStage", type="starling.events.Event"))

/** Dispatched when an object is removed from its parent. */
@:meta(Event(name="removed", type="starling.events.Event"))

/** Dispatched when an object is removed from the stage and won't be rendered any longer. */ 
@:meta(Event(name="removedFromStage", type="starling.events.Event"))

/** Dispatched once every frame on every object that is connected to the stage. */ 
@:meta(Event(name="enterFrame", type="starling.events.EnterFrameEvent"))

/** Dispatched when an object is touched. Bubbles. */
@:meta(Event(name="touch", type="starling.events.TouchEvent"))

/** Dispatched when a key on the keyboard is released. */
@:meta(Event(name="keyUp", type="starling.events.KeyboardEvent"))

/** Dispatched when a key on the keyboard is pressed. */
@:meta(Event(name="keyDown", type="starling.events.KeyboardEvent"))

/**
 *  The DisplayObject class is the base class for all objects that are rendered on the 
 *  screen.
 *  
 *  <p><strong>The Display Tree</strong></p> 
 *  
 *  <p>In Starling, all displayable objects are organized in a display tree. Only objects that
 *  are part of the display tree will be displayed (rendered).</p> 
 *   
 *  <p>The display tree consists of leaf nodes (Image, Quad) that will be rendered directly to
 *  the screen, and of container nodes (subclasses of "DisplayObjectContainer", like "Sprite").
 *  A container is simply a display object that has child nodes - which can, again, be either
 *  leaf nodes or other containers.</p> 
 *  
 *  <p>At the base of the display tree, there is the Stage, which is a container, too. To create
 *  a Starling application, you create a custom Sprite subclass, and Starling will add an
 *  instance of this class to the stage.</p>
 *  
 *  <p>A display object has properties that define its position in relation to its parent
 *  (x, y), as well as its rotation and scaling factors (scaleX, scaleY). Use the 
 *  <code>alpha</code> and <code>visible</code> properties to make an object translucent or 
 *  invisible.</p>
 *  
 *  <p>Every display object may be the target of touch events. If you don't want an object to be
 *  touchable, you can disable the "touchable" property. When it's disabled, neither the object
 *  nor its children will receive any more touch events.</p>
 *    
 *  <strong>Transforming coordinates</strong>
 *  
 *  <p>Within the display tree, each object has its own local coordinate system. If you rotate
 *  a container, you rotate that coordinate system - and thus all the children of the 
 *  container.</p>
 *  
 *  <p>Sometimes you need to know where a certain point lies relative to another coordinate 
 *  system. That's the purpose of the method <code>getTransformationMatrix</code>. It will  
 *  create a matrix that represents the transformation of a point in one coordinate system to 
 *  another.</p> 
 *  
 *  <strong>Customization</strong>
 *  
 *  <p>DisplayObject is an abstract class, which means you cannot instantiate it directly,
 *  but have to use one of its many subclasses instead. For leaf nodes, this is typically
 *  'Mesh' or its subclasses 'Quad' and 'Image'. To customize rendering of these objects,
 *  you can use fragment filters (via the <code>filter</code>-property on 'DisplayObject')
 *  or mesh styles (via the <code>style</code>-property on 'Mesh'). Look at the respective
 *  class documentation for more information.</p>
 *
 *  @see DisplayObjectContainer
 *  @see Sprite
 *  @see Stage
 *  @see Mesh
 *  @see starling.filters.FragmentFilter
 *  @see starling.styles.MeshStyle
 */
class DisplayObject extends EventDispatcher
{
    // private members
    
    private var __x:Float;
    private var __y:Float;
    private var __pivotX:Float;
    private var __pivotY:Float;
    private var __scaleX:Float;
    private var __scaleY:Float;
    private var __skewX:Float;
    private var __skewY:Float;
    private var __rotation:Float;
    private var __alpha:Float;
    private var __visible:Bool;
    private var __touchable:Bool;
    private var __blendMode:String;
    private var __name:String;
    private var __useHandCursor:Bool;
    private var __transformationMatrix:Matrix;
    private var __transformationMatrix3D:Matrix3D;
    private var __transformationChanged:Bool;
    private var __is3D:Bool;
    private var __maskee:DisplayObject;
    private var __maskInverted:Bool = false;

    // internal members (for fast access on rendering)

    @:allow(starling) private var __parent:DisplayObjectContainer;
    @:allow(starling) private var __lastParentOrSelfChangeFrameID:UInt;
    @:allow(starling) private var __lastChildChangeFrameID:UInt;
    @:allow(starling) private var __tokenFrameID:UInt;
    @:allow(starling) private var __pushToken:BatchToken = new BatchToken();
    @:allow(starling) private var __popToken:BatchToken = new BatchToken();
    @:allow(starling) private var __hasVisibleArea:Bool;
    @:allow(starling) private var __filter:FragmentFilter;
    @:allow(starling) private var __mask:DisplayObject;

    // helper objects

    private static var sAncestors:Vector<DisplayObject> = new Vector<DisplayObject>();
    private static var sHelperPoint:Point = new Point();
    private static var sHelperPoint3D:Vector3D = new Vector3D();
    private static var sHelperPointAlt3D:Vector3D = new Vector3D();
    private static var sHelperRect:Rectangle = new Rectangle();
    private static var sHelperMatrix:Matrix  = new Matrix();
    private static var sHelperMatrixAlt:Matrix  = new Matrix();
    private static var sHelperMatrix3D:Matrix3D  = new Matrix3D();
    private static var sHelperMatrixAlt3D:Matrix3D  = new Matrix3D();
    private static var sMaskWarningShown:Bool = false;
    
    #if commonjs
    private static function __init__ () {
        
        untyped Object.defineProperties (DisplayObject.prototype, {
            "isMask": { get: untyped __js__ ("function () { return this.get_isMask (); }") },
            "requiresRedraw": { get: untyped __js__ ("function () { return this.get_requiresRedraw (); }") },
            "transformationMatrix": { get: untyped __js__ ("function () { return this.get_transformationMatrix (); }"), set: untyped __js__ ("function (v) { return this.set_transformationMatrix (v); }") },
            "transformationMatrix3D": { get: untyped __js__ ("function () { return this.get_transformationMatrix3D (); }") },
            "is3D": { get: untyped __js__ ("function () { return this.get_is3D (); }") },
            "useHandCursor": { get: untyped __js__ ("function () { return this.get_useHandCursor (); }"), set: untyped __js__ ("function (v) { return this.set_useHandCursor (v); }") },
            "bounds": { get: untyped __js__ ("function () { return this.get_bounds (); }") },
            "width": { get: untyped __js__ ("function () { return this.get_width (); }"), set: untyped __js__ ("function (v) { return this.set_width (v); }") },
            "height": { get: untyped __js__ ("function () { return this.get_height (); }"), set: untyped __js__ ("function (v) { return this.set_height (v); }") },
            "x": { get: untyped __js__ ("function () { return this.get_x (); }"), set: untyped __js__ ("function (v) { return this.set_x (v); }") },
            "y": { get: untyped __js__ ("function () { return this.get_y (); }"), set: untyped __js__ ("function (v) { return this.set_y (v); }") },
            "pivotX": { get: untyped __js__ ("function () { return this.get_pivotX (); }"), set: untyped __js__ ("function (v) { return this.set_pivotX (v); }") },
            "pivotY": { get: untyped __js__ ("function () { return this.get_pivotY (); }"), set: untyped __js__ ("function (v) { return this.set_pivotY (v); }") },
            "scaleX": { get: untyped __js__ ("function () { return this.get_scaleX (); }"), set: untyped __js__ ("function (v) { return this.set_scaleX (v); }") },
            "scaleY": { get: untyped __js__ ("function () { return this.get_scaleY (); }"), set: untyped __js__ ("function (v) { return this.set_scaleY (v); }") },
            "scale": { get: untyped __js__ ("function () { return this.get_scale (); }"), set: untyped __js__ ("function (v) { return this.set_scale (v); }") },
            "skewX": { get: untyped __js__ ("function () { return this.get_skewX (); }"), set: untyped __js__ ("function (v) { return this.set_skewX (v); }") },
            "skewY": { get: untyped __js__ ("function () { return this.get_skewY (); }"), set: untyped __js__ ("function (v) { return this.set_skewY (v); }") },
            "rotation": { get: untyped __js__ ("function () { return this.get_rotation (); }"), set: untyped __js__ ("function (v) { return this.set_rotation (v); }") },
            "isRotated": { get: untyped __js__ ("function () { return this.get_isRotated (); }") },
            "alpha": { get: untyped __js__ ("function () { return this.get_alpha (); }"), set: untyped __js__ ("function (v) { return this.set_alpha (v); }") },
            "visible": { get: untyped __js__ ("function () { return this.get_visible (); }"), set: untyped __js__ ("function (v) { return this.set_visible (v); }") },
            "touchable": { get: untyped __js__ ("function () { return this.get_touchable (); }"), set: untyped __js__ ("function (v) { return this.set_touchable (v); }") },
            "blendMode": { get: untyped __js__ ("function () { return this.get_blendMode (); }"), set: untyped __js__ ("function (v) { return this.set_blendMode (v); }") },
            "name": { get: untyped __js__ ("function () { return this.get_name (); }"), set: untyped __js__ ("function (v) { return this.set_name (v); }") },
            "filter": { get: untyped __js__ ("function () { return this.get_filter (); }"), set: untyped __js__ ("function (v) { return this.set_filter (v); }") },
            "mask": { get: untyped __js__ ("function () { return this.get_mask (); }"), set: untyped __js__ ("function (v) { return this.set_mask (v); }") },
            "maskInverted": { get: untyped __js__ ("function () { return this.get_maskInverted (); }"), set: untyped __js__ ("function (v) { return this.set_maskInverted (v); }") },
            "parent": { get: untyped __js__ ("function () { return this.get_parent (); }") },
            "base": { get: untyped __js__ ("function () { return this.get_base (); }") },
            "root": { get: untyped __js__ ("function () { return this.get_root (); }") },
            "stage": { get: untyped __js__ ("function () { return this.get_stage (); }") },
        });
        
    }
    #end
    
    /** @private */ 
    private function new()
    {
        super();
        
        __x = __y = __pivotX = __pivotY = __rotation = __skewX = __skewY = 0.0;
        __scaleX = __scaleY = __alpha = 1.0;
        __visible = __touchable = __hasVisibleArea = true;
        __blendMode = BlendMode.AUTO;
        __transformationMatrix = new Matrix();
    }
    
    /** Disposes all resources of the display object. 
      * GPU buffers are released, event listeners are removed, filters and masks are disposed. */
    public function dispose():Void
    {
        if (__filter != null) __filter.dispose();
        if (__mask != null) __mask.dispose();
        removeEventListeners();
        mask = null; // clear 'mask.__maskee', just to be sure.
    }
    
    /** Removes the object from its parent, if it has one, and optionally disposes it. */
    public function removeFromParent(dispose:Bool=false):Void
    {
        if (__parent != null) __parent.removeChild(this, dispose);
        else if (dispose) this.dispose();
    }
    
    /** Creates a matrix that represents the transformation from the local coordinate system 
     * to another. If you pass an <code>out</code>-matrix, the result will be stored in this matrix
     * instead of creating a new object. */ 
    public function getTransformationMatrix(targetSpace:DisplayObject, 
                                            out:Matrix=null):Matrix
    {
        var commonParent:DisplayObject;
        var currentObject:DisplayObject;
        
        if (out != null) out.identity();
        else out = new Matrix();
        
        if (targetSpace == this)
        {
            return out;
        }
        else if (targetSpace == __parent || (targetSpace == null && __parent == null))
        {
            out.copyFrom(transformationMatrix);
            return out;
        }
        else if (targetSpace == null || targetSpace == base)
        {
            // targetCoordinateSpace 'null' represents the target space of the base object.
            // -> move up from this to base
            
            currentObject = this;
            while (currentObject != targetSpace)
            {
                out.concat(currentObject.transformationMatrix);
                currentObject = currentObject.__parent;
            }
            
            return out;
        }
        else if (targetSpace.__parent == this) // optimization
        {
            targetSpace.getTransformationMatrix(this, out);
            out.invert();
            
            return out;
        }
        
        // 1. find a common parent of this and the target space
        
        commonParent = __findCommonParent(this, targetSpace);
        
        // 2. move up from this to common parent
        
        currentObject = this;
        while (currentObject != commonParent)
        {
            out.concat(currentObject.transformationMatrix);
            currentObject = currentObject.__parent;
        }
        
        if (commonParent == targetSpace)
            return out;
        
        // 3. now move up from target until we reach the common parent
        
        sHelperMatrix.identity();
        currentObject = targetSpace;
        while (currentObject != commonParent)
        {
            sHelperMatrix.concat(currentObject.transformationMatrix);
            currentObject = currentObject.__parent;
        }
        
        // 4. now combine the two matrices
        
        sHelperMatrix.invert();
        out.concat(sHelperMatrix);
        
        return out;
    }
    
    /** Returns a rectangle that completely encloses the object as it appears in another 
     * coordinate system. If you pass an <code>out</code>-rectangle, the result will be stored in this 
     * rectangle instead of creating a new object. */ 
    public function getBounds(targetSpace:DisplayObject, out:Rectangle=null):Rectangle
    {
        throw new AbstractMethodError();
    }
    
    /** Returns the object that is found topmost beneath a point in local coordinates, or nil
     *  if the test fails. Untouchable and invisible objects will cause the test to fail. */
    public function hitTest(localPoint:Point):DisplayObject
    {
        // on a touch test, invisible or untouchable objects cause the test to fail
        if (!__visible || !__touchable) return null;

        // if we've got a mask and the hit occurs outside, fail
        if (__mask != null && !hitTestMask(localPoint)) return null;
        
        // otherwise, check bounding box
        if (getBounds(this, sHelperRect).containsPoint(localPoint)) return this;
        else return null;
    }

    /** Checks if a certain point is inside the display object's mask. If there is no mask,
     * this method always returns <code>true</code> (because having no mask is equivalent
     * to having one that's infinitely big). */
    public function hitTestMask(localPoint:Point):Bool
    {
        if (__mask != null)
        {
            if (__mask.stage != null) getTransformationMatrix(__mask, sHelperMatrixAlt);
            else
            {
                sHelperMatrixAlt.copyFrom(__mask.transformationMatrix);
                sHelperMatrixAlt.invert();
            }

            var helperPoint:Point = localPoint == sHelperPoint ? new Point() : sHelperPoint;
            MatrixUtil.transformPoint(sHelperMatrixAlt, localPoint, helperPoint);
            var isMaskHit:Bool = __mask.hitTest(helperPoint) != null;
            return __maskInverted ? !isMaskHit : isMaskHit;
        }
        else return true;
    }

    /** Transforms a point from the local coordinate system to global (stage) coordinates.
     * If you pass an <code>out</code>-point, the result will be stored in this point instead of 
     * creating a new object. */
    public function localToGlobal(localPoint:Point, out:Point=null):Point
    {
        if (is3D)
        {
            sHelperPoint3D.setTo(localPoint.x, localPoint.y, 0);
            return local3DToGlobal(sHelperPoint3D, out);
        }
        else
        {
            getTransformationMatrix(base, sHelperMatrixAlt);
            return MatrixUtil.transformPoint(sHelperMatrixAlt, localPoint, out);
        }
    }
    
    /** Transforms a point from global (stage) coordinates to the local coordinate system.
     * If you pass an <code>out</code>-point, the result will be stored in this point instead of 
     * creating a new object. */
    public function globalToLocal(globalPoint:Point, out:Point=null):Point
    {
        if (is3D)
        {
            globalToLocal3D(globalPoint, sHelperPoint3D);
            stage.getCameraPosition(this, sHelperPointAlt3D);
            return MathUtil.intersectLineWithXYPlane(sHelperPointAlt3D, sHelperPoint3D, out);
        }
        else
        {
            getTransformationMatrix(base, sHelperMatrixAlt);
            sHelperMatrixAlt.invert();
            return MatrixUtil.transformPoint(sHelperMatrixAlt, globalPoint, out);
        }
    }
    
    /** Renders the display object with the help of a painter object. Never call this method
     *  directly, except from within another render method.
     *
     *  @param painter Captures the current render state and provides utility functions
     *                 for rendering.
     */
    public function render(painter:Painter):Void
    {
        throw new AbstractMethodError();
    }
    
    /** Moves the pivot point to a certain position within the local coordinate system
     * of the object. If you pass no arguments, it will be centered. */ 
    public function alignPivot(horizontalAlign:String="center",
                               verticalAlign:String="center"):Void
    {
        var bounds:Rectangle = getBounds(this, sHelperRect);

        if (horizontalAlign == Align.LEFT)        pivotX = bounds.x;
        else if (horizontalAlign == Align.CENTER) pivotX = bounds.x + bounds.width / 2.0;
        else if (horizontalAlign == Align.RIGHT)  pivotX = bounds.x + bounds.width;
        else throw new ArgumentError("Invalid horizontal alignment: " + horizontalAlign);
        
        if (verticalAlign == Align.TOP)           pivotY = bounds.y;
        else if (verticalAlign == Align.CENTER)   pivotY = bounds.y + bounds.height / 2.0;
        else if (verticalAlign == Align.BOTTOM)   pivotY = bounds.y + bounds.height;
        else throw new ArgumentError("Invalid vertical alignment: " + verticalAlign);
    }

    /** Draws the object into a BitmapData object.
<<<<<<< HEAD
	 * 
	 *  <p>This is achieved by drawing the object into the back buffer and then copying the
	 *  pixels of the back buffer into a texture. This also means that the returned bitmap
	 *  data cannot be bigger than the current viewPort.</p>
	 *
=======
     * 
     *  <p>This is achieved by drawing the object into the back buffer and then copying the
     *  pixels of the back buffer into a texture. This also means that the returned bitmap
     *  data cannot be bigger than the current viewPort.</p>
     *
>>>>>>> edf3c31a
     *  @param out   If you pass null, the object will be created for you.
     *               If you pass a BitmapData object, it should have the size of the
     *               object bounds, multiplied by the current contentScaleFactor.
     *  @param color The RGB color value with which the bitmap will be initialized.
     *  @param alpha The alpha value with which the bitmap will be initialized.
     */
    public function drawToBitmapData(out:BitmapData=null,
                                       color:UInt=0x0, alpha:Float=0.0):BitmapData
    {
        var painter:Painter = Starling.current.painter;
        var stage:Stage = Starling.current.stage;
        var viewPort:Rectangle = Starling.current.viewPort;
        var stageWidth:Float = stage.stageWidth;
        var stageHeight:Float = stage.stageHeight;
        var scaleX:Float = viewPort.width  / stageWidth;
        var scaleY:Float = viewPort.height / stageHeight;
        var backBufferScale:Float = painter.backBufferScaleFactor;
        var projectionX:Float, projectionY:Float;
        var bounds:Rectangle;

        if (Std.is(this, Stage))
        {
            projectionX = viewPort.x < 0 ? -viewPort.x / scaleX : 0.0;
            projectionY = viewPort.y < 0 ? -viewPort.y / scaleY : 0.0;

            if (out == null) out = new BitmapData(Std.int(painter.backBufferWidth  * backBufferScale),
                                    Std.int(painter.backBufferHeight * backBufferScale));
        }
        else
        {
            bounds = getBounds(__parent, sHelperRect);
            projectionX = bounds.x;
            projectionY = bounds.y;

            if (out == null) out = new BitmapData(Math.ceil(bounds.width  * scaleX * backBufferScale),
                                    Math.ceil(bounds.height * scaleY * backBufferScale));
        }

        color = Color.multiply(color, alpha); // premultiply alpha

        painter.clear(color, alpha);
        painter.pushState();
        painter.setupContextDefaults();
        painter.state.renderTarget = null;
        painter.state.setModelviewMatricesToIdentity();
        painter.setStateTo(transformationMatrix);
        painter.state.setProjectionMatrix(projectionX, projectionY,
            painter.backBufferWidth / scaleX, painter.backBufferHeight / scaleY,
            stageWidth, stageHeight, stage.cameraPosition);

        render(painter);

        painter.finishMeshBatch();
        painter.context.drawToBitmapData(out);
        painter.popState();

        return out;
    }

    // 3D transformation

    /** Creates a matrix that represents the transformation from the local coordinate system
     * to another. This method supports three dimensional objects created via 'Sprite3D'.
     * If you pass an <code>out</code>-matrix, the result will be stored in this matrix
     * instead of creating a new object. */
    public function getTransformationMatrix3D(targetSpace:DisplayObject,
                                                out:Matrix3D=null):Matrix3D
    {
        var commonParent:DisplayObject;
        var currentObject:DisplayObject;

        if (out != null) out.identity();
        else out = new Matrix3D();

        if (targetSpace == this)
        {
            return out;
        }
        else if (targetSpace == __parent || (targetSpace == null && __parent == null))
        {
            out.copyFrom(transformationMatrix3D);
            return out;
        }
        else if (targetSpace == null || targetSpace == base)
        {
            // targetCoordinateSpace 'null' represents the target space of the base object.
            // -> move up from this to base

            currentObject = this;
            while (currentObject != targetSpace)
            {
                out.append(currentObject.transformationMatrix3D);
                currentObject = currentObject.__parent;
            }

            return out;
        }
        else if (targetSpace.__parent == this) // optimization
        {
            targetSpace.getTransformationMatrix3D(this, out);
            out.invert();

            return out;
        }

        // 1. find a common parent of this and the target space

        commonParent = __findCommonParent(this, targetSpace);

        // 2. move up from this to common parent

        currentObject = this;
        while (currentObject != commonParent)
        {
            out.append(currentObject.transformationMatrix3D);
            currentObject = currentObject.__parent;
        }

        if (commonParent == targetSpace)
            return out;

        // 3. now move up from target until we reach the common parent

        sHelperMatrix3D.identity();
        currentObject = targetSpace;
        while (currentObject != commonParent)
        {
            sHelperMatrix3D.append(currentObject.transformationMatrix3D);
            currentObject = currentObject.__parent;
        }

        // 4. now combine the two matrices

        sHelperMatrix3D.invert();
        out.append(sHelperMatrix3D);

        return out;
    }

    /** Transforms a 3D point from the local coordinate system to global (stage) coordinates.
     * This is achieved by projecting the 3D point onto the (2D) view plane.
     *
     * <p>If you pass an <code>out</code>-point, the result will be stored in this point instead of
     * creating a new object.</p> */
    public function local3DToGlobal(localPoint:Vector3D, out:Point=null):Point
    {
        var stage:Stage = this.stage;
        if (stage == null) throw new IllegalOperationError("Object not connected to stage");

        getTransformationMatrix3D(stage, sHelperMatrixAlt3D);
        MatrixUtil.transformPoint3D(sHelperMatrixAlt3D, localPoint, sHelperPoint3D);
        return MathUtil.intersectLineWithXYPlane(stage.cameraPosition, sHelperPoint3D, out);
    }

    /** Transforms a point from global (stage) coordinates to the 3D local coordinate system.
     * If you pass an <code>out</code>-vector, the result will be stored in this point instead of
     * creating a new object. */
    public function globalToLocal3D(globalPoint:Point, out:Vector3D=null):Vector3D
    {
        var stage:Stage = this.stage;
        if (stage == null) throw new IllegalOperationError("Object not connected to stage");

        getTransformationMatrix3D(stage, sHelperMatrixAlt3D);
        sHelperMatrixAlt3D.invert();
        return MatrixUtil.transformCoords3D(
            sHelperMatrixAlt3D, globalPoint.x, globalPoint.y, 0, out);
    }

    // internal methods
    
    /** @private */
    private function __setParent(value:DisplayObjectContainer):Void 
    {
        // check for a recursion
        var ancestor:DisplayObject = value;
        while (ancestor != this && ancestor != null)
            ancestor = ancestor.__parent;
        
        if (ancestor == this)
            throw new ArgumentError("An object cannot be added as a child to itself or one " +
                                    "of its children (or children's children, etc.)");
        else
            __parent = value; 
    }

    /** @private */
    private function __setIs3D(value:Bool):Void
    {
        __is3D = value;
    }

    /** @private */
    private var isMask(get, never):Bool;
    private function get_isMask():Bool
    {
        return __maskee != null;
    }

    // render cache

    /** Forces the object to be redrawn in the next frame.
     *  This will prevent the object to be drawn from the render cache.
     *
     *  <p>This method is called every time the object changes in any way. When creating
     *  custom mesh styles or any other custom rendering code, call this method if the object
     *  needs to be redrawn.</p>
     *
     *  <p>If the object needs to be redrawn just because it does not support the render cache,
     *  call <code>painter.excludeFromCache()</code> in the object's render method instead.
     *  That way, Starling's <code>skipUnchangedFrames</code> policy won't be disrupted.</p>
     */
    public function setRequiresRedraw():Void
    {
        var parent:DisplayObject = __parent != null ? __parent : __maskee;
        var frameID:UInt = Starling.current != null ? Starling.current.frameID : 0;

        __lastParentOrSelfChangeFrameID = frameID;
        __hasVisibleArea = __alpha  != 0.0 && __visible && __maskee == null &&
                            __scaleX != 0.0 && __scaleY != 0.0;

        while (parent != null && parent.__lastChildChangeFrameID != frameID)
        {
            parent.__lastChildChangeFrameID = frameID;
            parent = parent.__parent != null ? parent.__parent : parent.__maskee;
        }
    }

    /** Indicates if the object needs to be redrawn in the upcoming frame, i.e. if it has
     *  changed its location relative to the stage or some other aspect of its appearance
     *  since it was last rendered. */
    public var requiresRedraw(get, never):Bool;
    private function get_requiresRedraw():Bool
    {
        var frameID:UInt = Starling.current.frameID;

        return __lastParentOrSelfChangeFrameID == frameID ||
                __lastChildChangeFrameID == frameID;
    }

    /** @private Makes sure the object is not drawn from cache in the next frame.
     *  This method is meant to be called only from <code>Painter.finishFrame()</code>,
     *  since it requires rendering to be concluded. */
    @:allow(starling) private function excludeFromCache():Void
    {
        var object:DisplayObject = this;
        var max:UInt = 0xffffffff;

        while (object != null && object.__tokenFrameID != max)
        {
            object.__tokenFrameID = max;
            object = object.__parent;
        }
    }

    // helpers

    /** @private */
    @:allow(starling) private function __setTransformationChanged():Void
    {
        __transformationChanged = true;
        setRequiresRedraw();
    }

    /** @private */
    @:allow(starling) private function __updateTransformationMatrices(
        x:Float, y:Float, pivotX:Float, pivotY:Float, scaleX:Float, scaleY:Float,
        skewX:Float, skewY:Float, rotation:Float, out:Matrix, out3D:Matrix3D):Void
    {
        if (skewX == 0.0 && skewY == 0.0)
        {
            // optimization: no skewing / rotation simplifies the matrix math

            if (rotation == 0.0)
            {
                out.setTo(scaleX, 0.0, 0.0, scaleY,
                    x - pivotX * scaleX, y - pivotY * scaleY);
            }
            else
            {
                var cos:Float = Math.cos(rotation);
                var sin:Float = Math.sin(rotation);
                var a:Float   = scaleX *  cos;
                var b:Float   = scaleX *  sin;
                var c:Float   = scaleY * -sin;
                var d:Float   = scaleY *  cos;
                var tx:Float  = x - pivotX * a - pivotY * c;
                var ty:Float  = y - pivotX * b - pivotY * d;

                out.setTo(a, b, c, d, tx, ty);
            }
        }
        else
        {
            out.identity();
            out.scale(scaleX, scaleY);
            MatrixUtil.skew(out, skewX, skewY);
            out.rotate(rotation);
            out.translate(x, y);

            if (pivotX != 0.0 || pivotY != 0.0)
            {
                // prepend pivot transformation
                out.tx = x - out.a * pivotX - out.c * pivotY;
                out.ty = y - out.b * pivotX - out.d * pivotY;
            }
        }

        if (out3D != null) MatrixUtil.convertTo3D(out, out3D);
    }

    private static function __findCommonParent(object1:DisplayObject,
                                                object2:DisplayObject):DisplayObject
    {
        var currentObject:DisplayObject = object1;

        while (currentObject != null)
        {
            sAncestors[sAncestors.length] = currentObject; // avoiding 'push'
            currentObject = currentObject.__parent;
        }

        currentObject = object2;
        while (currentObject != null && sAncestors.indexOf(currentObject) == -1)
            currentObject = currentObject.__parent;

        sAncestors.length = 0;

        if (currentObject != null) return currentObject;
        else throw new ArgumentError("Object not connected to target");
    }

    // stage event handling

    /** @private */
    public override function dispatchEvent(event:Event):Void
    {
        if (event.type == Event.REMOVED_FROM_STAGE && stage == null)
            return; // special check to avoid double-dispatch of RfS-event.
        else
            super.dispatchEvent(event);
    }
    
    // enter frame event optimization
    
    // To avoid looping through the complete display tree each frame to find out who's
    // listening to ENTER_FRAME events, we manage a list of them manually in the Stage class.
    // We need to take care that (a) it must be dispatched only when the object is
    // part of the stage, (b) it must not cause memory leaks when the user forgets to call
    // dispose and (c) there might be multiple listeners for this event.
    
    /** @inheritDoc */
    public override function addEventListener(type:String, listener:Function):Void
    {
        if (type == Event.ENTER_FRAME && !hasEventListener(type))
        {
            addEventListener(Event.ADDED_TO_STAGE, __addEnterFrameListenerToStage);
            addEventListener(Event.REMOVED_FROM_STAGE, __removeEnterFrameListenerFromStage);
            if (this.stage != null) __addEnterFrameListenerToStage();
        }
        
        super.addEventListener(type, listener);
    }
    
    /** @inheritDoc */
    public override function removeEventListener(type:String, listener:Function):Void
    {
        super.removeEventListener(type, listener);
        
        if (type == Event.ENTER_FRAME && !hasEventListener(type))
        {
            removeEventListener(Event.ADDED_TO_STAGE, __addEnterFrameListenerToStage);
            removeEventListener(Event.REMOVED_FROM_STAGE, __removeEnterFrameListenerFromStage);
            __removeEnterFrameListenerFromStage();
        }
    }
    
    /** @inheritDoc */
    public override function removeEventListeners(type:String=null):Void
    {
        if ((type == null || type == Event.ENTER_FRAME) && hasEventListener(Event.ENTER_FRAME))
        {
            removeEventListener(Event.ADDED_TO_STAGE, __addEnterFrameListenerToStage);
            removeEventListener(Event.REMOVED_FROM_STAGE, __removeEnterFrameListenerFromStage);
            __removeEnterFrameListenerFromStage();
        }

        super.removeEventListeners(type);
    }
    
    private function __addEnterFrameListenerToStage(e:Event = null):Void
    {
        Starling.current.stage.addEnterFrameListener(this);
    }
    
    private function __removeEnterFrameListenerFromStage(e:Event = null):Void
    {
        Starling.current.stage.removeEnterFrameListener(this);
    }
    
    // properties
 
    /** The transformation matrix of the object relative to its parent.
     * 
     * <p>If you assign a custom transformation matrix, Starling will try to figure out  
     * suitable values for <code>x, y, scaleX, scaleY,</code> and <code>rotation</code>.
     * However, if the matrix was created in a different way, this might not be possible. 
     * In that case, Starling will apply the matrix, but not update the corresponding 
     * properties.</p>
     * 
     * <p>CAUTION: not a copy, but the actual object!</p> */
    public var transformationMatrix(get, set):Matrix;
    @:keep private function get_transformationMatrix():Matrix
    {
        if (__transformationChanged)
        {
            __transformationChanged = false;

            if (__transformationMatrix3D == null && __is3D)
                __transformationMatrix3D = new Matrix3D();

            __updateTransformationMatrices(
                __x, __y, __pivotX, __pivotY, __scaleX, __scaleY, __skewX, __skewY, __rotation,
                __transformationMatrix, __transformationMatrix3D);
        }
        
        return __transformationMatrix;
    }

    private function set_transformationMatrix(matrix:Matrix):Matrix
    {
        var PI_Q:Float = Math.PI / 4.0;

        setRequiresRedraw();
        __transformationChanged = false;
        __transformationMatrix.copyFrom(matrix);
        __pivotX = __pivotY = 0;
        
        __x = matrix.tx;
        __y = matrix.ty;
        
        __skewX = Math.atan(-matrix.c / matrix.d);
        __skewY = Math.atan( matrix.b / matrix.a);

        // NaN check ("isNaN" causes allocation)
        if (__skewX != __skewX) __skewX = 0.0;
        if (__skewY != __skewY) __skewY = 0.0;

        __scaleY = (__skewX > -PI_Q && __skewX < PI_Q) ?  matrix.d / Math.cos(__skewX)
                                                       : -matrix.c / Math.sin(__skewX);
        __scaleX = (__skewY > -PI_Q && __skewY < PI_Q) ?  matrix.a / Math.cos(__skewY)
                                                       :  matrix.b / Math.sin(__skewY);

        if (MathUtil.isEquivalent(__skewX, __skewY))
        {
            __rotation = __skewX;
            __skewX = __skewY = 0;
        }
        else
        {
            __rotation = 0;
        }
        
        return __transformationMatrix;
    }
    
    /** The 3D transformation matrix of the object relative to its parent.
     *
     * <p>For 2D objects, this property returns just a 3D version of the 2D transformation
     * matrix. Only the 'Sprite3D' class supports real 3D transformations.</p>
     *
     * <p>CAUTION: not a copy, but the actual object!</p> */
    public var transformationMatrix3D(get, never):Matrix3D;
    private function get_transformationMatrix3D():Matrix3D
    {
        if (__transformationMatrix3D == null)
            __transformationMatrix3D = MatrixUtil.convertTo3D(__transformationMatrix);

        if (__transformationChanged)
        {
            __transformationChanged = false;
            __updateTransformationMatrices(
                __x, __y, __pivotX, __pivotY, __scaleX, __scaleY, __skewX, __skewY, __rotation,
                __transformationMatrix, __transformationMatrix3D);
        }

        return __transformationMatrix3D;
    }

    /** Indicates if this object or any of its parents is a 'Sprite3D' object. */
    public var is3D(get, never):Bool;
    private function get_is3D():Bool { return __is3D; }

    /** Indicates if the mouse cursor should transform into a hand while it's over the sprite. 
     * @default false */
    public var useHandCursor(get, set):Bool;
    private function get_useHandCursor():Bool { return __useHandCursor; }
    private function set_useHandCursor(value:Bool):Bool
    {
        if (value == __useHandCursor) return value;
        __useHandCursor = value;
        
        if (__useHandCursor)
            addEventListener(TouchEvent.TOUCH, __onTouch);
        else
            removeEventListener(TouchEvent.TOUCH, __onTouch);
        
        return value;
    }
    
    private function __onTouch(event:TouchEvent):Void
    {
        Mouse.cursor = event.interactsWith(this) ? MouseCursor.BUTTON : MouseCursor.AUTO;
    }
    
    /** The bounds of the object relative to the local coordinates of the parent. */
    public var bounds(get, never):Rectangle;
    private function get_bounds():Rectangle
    {
        return getBounds(__parent);
    }
    
    /** The width of the object in pixels.
     * Note that for objects in a 3D space (connected to a Sprite3D), this value might not
     * be accurate until the object is part of the display list. */
    public var width(get, set):Float;
    private function get_width():Float { return getBounds(__parent, sHelperRect).width; }
    private function set_width(value:Float):Float
    {
        // this method calls 'this.scaleX' instead of changing _scaleX directly.
        // that way, subclasses reacting on size changes need to override only the scaleX method.

        var actualWidth:Float;
        var scaleIsNaN:Bool = __scaleX != __scaleX; // avoid 'isNaN' call
<<<<<<< HEAD
		var scaleIsZero:Bool = __scaleX < 1e-8 && __scaleX > -1e-8;
=======
        var scaleIsZero:Bool = __scaleX < 1e-8 && __scaleX > -1e-8;
>>>>>>> edf3c31a

        if (scaleIsZero || scaleIsNaN) { scaleX = 1.0; actualWidth = width; }
        else actualWidth = Math.abs(width / __scaleX);

        if (actualWidth != 0) scaleX = value / actualWidth;
        
        return value;
    }
    
    /** The height of the object in pixels.
     * Note that for objects in a 3D space (connected to a Sprite3D), this value might not
     * be accurate until the object is part of the display list. */
    public var height(get, set):Float;
    private function get_height():Float { return getBounds(__parent, sHelperRect).height; }
    private function set_height(value:Float):Float
    {
        var actualHeight:Float;
        var scaleIsNaN:Bool = __scaleY != __scaleY; // avoid 'isNaN' call
<<<<<<< HEAD
		var scaleIsZero:Bool = __scaleY < 1e-8 && __scaleY > -1e-8;
		
=======
        var scaleIsZero:Bool = __scaleY < 1e-8 && __scaleY > -1e-8;
        
>>>>>>> edf3c31a
        if (scaleIsZero || scaleIsNaN) { scaleY = 1.0; actualHeight = height; }
        else actualHeight = Math.abs(height / __scaleY);

        if (actualHeight != 0) scaleY = value / actualHeight;
        
        return height;
    }
    
    /** The x coordinate of the object relative to the local coordinates of the parent. */
    public var x(get, set):Float;
    private function get_x():Float { return __x; }
    private function set_x(value:Float):Float 
    { 
        if (__x != value)
        {
            __x = value;
            __setTransformationChanged();
        }
        return value;
    }
    
    /** The y coordinate of the object relative to the local coordinates of the parent. */
    public var y(get, set):Float;
    private function get_y():Float { return __y; }
    private function set_y(value:Float):Float 
    {
        if (__y != value)
        {
            __y = value;
            __setTransformationChanged();
        }
        return value;
    }
    
    /** The x coordinate of the object's origin in its own coordinate space (default: 0). */
    public var pivotX(get, set):Float;
    private function get_pivotX():Float { return __pivotX; }
    private function set_pivotX(value:Float):Float 
    {
        if (__pivotX != value)
        {
            __pivotX = value;
            __setTransformationChanged();
        }
        return value;
    }
    
    /** The y coordinate of the object's origin in its own coordinate space (default: 0). */
    public var pivotY(get, set):Float;
    private function get_pivotY():Float { return __pivotY; }
    private function set_pivotY(value:Float):Float 
    { 
        if (__pivotY != value)
        {
            __pivotY = value;
            __setTransformationChanged();
        }
        return value;
    }
    
    /** The horizontal scale factor. '1' means no scale, negative values flip the object.
     * @default 1 */
    public var scaleX(get, set):Float;
    private function get_scaleX():Float { return __scaleX; }
    private function set_scaleX(value:Float):Float 
    { 
        if (__scaleX != value)
        {
            __scaleX = value;
            __setTransformationChanged();
        }
        return value;
    }
    
    /** The vertical scale factor. '1' means no scale, negative values flip the object.
     * @default 1 */
    public var scaleY(get, set):Float;
    private function get_scaleY():Float { return __scaleY; }
    private function set_scaleY(value:Float):Float 
    { 
        if (__scaleY != value)
        {
            __scaleY = value;
            __setTransformationChanged();
        }
        return value;
    }

    /** Sets both 'scaleX' and 'scaleY' to the same value. The getter simply returns the
     * value of 'scaleX' (even if the scaling values are different). @default 1 */
    public var scale(get, set):Float;
    private function get_scale():Float { return scaleX; }
    private function set_scale(value:Float):Float { return scaleX = scaleY = value; }
    
    /** The horizontal skew angle in radians. */
    public var skewX(get, set):Float;
    private function get_skewX():Float { return __skewX; }
    private function set_skewX(value:Float):Float 
    {
        value = MathUtil.normalizeAngle(value);
        
        if (__skewX != value)
        {
            __skewX = value;
            __setTransformationChanged();
        }
        return value;
    }
    
    /** The vertical skew angle in radians. */
    public var skewY(get, set):Float;
    private function get_skewY():Float { return __skewY; }
    private function set_skewY(value:Float):Float 
    {
        value = MathUtil.normalizeAngle(value);
        
        if (__skewY != value)
        {
            __skewY = value;
            __setTransformationChanged();
        }
        return value;
    }
    
    /** The rotation of the object in radians. (In Starling, all angles are measured 
     * in radians.) */
    public var rotation(get, set):Float;
    private function get_rotation():Float { return __rotation; }
    private function set_rotation(value:Float):Float 
    {
        value = MathUtil.normalizeAngle(value);

        if (__rotation != value)
        {            
            __rotation = value;
            __setTransformationChanged();
        }
        return value;
    }

    /** @private Indicates if the object is rotated or skewed in any way. */
    @:allow(starling) private var isRotated(get, never):Bool;
    private function get_isRotated():Bool
    {
        return __rotation != 0.0 || __skewX != 0.0 || __skewY != 0.0;
    }
    
    /** The opacity of the object. 0 = transparent, 1 = opaque. @default 1 */
    public var alpha(get, set):Float;
    private function get_alpha():Float { return __alpha; }
    private function set_alpha(value:Float):Float 
    { 
        if (value != __alpha)
        {
            __alpha = value < 0.0 ? 0.0 : (value > 1.0 ? 1.0 : value);
            setRequiresRedraw();
        }
        return value;
    }
    
    /** The visibility of the object. An invisible object will be untouchable. */
    public var visible(get, set):Bool;
    private function get_visible():Bool { return __visible; }
    private function set_visible(value:Bool):Bool
    {
        if (value != __visible)
        {
            __visible = value;
            setRequiresRedraw();
        }
        return value; 
    }
    
    /** Indicates if this object (and its children) will receive touch events. */
    public var touchable(get, set):Bool;
    private function get_touchable():Bool { return __touchable; }
    private function set_touchable(value:Bool):Bool { return __touchable = value; }
    
    /** The blend mode determines how the object is blended with the objects underneath. 
     * @default auto
     * @see starling.display.BlendMode */ 
    public var blendMode(get, set):String;
    private function get_blendMode():String { return __blendMode; }
    private function set_blendMode(value:String):String
    {
        if (value != __blendMode)
        {
            __blendMode = value;
            setRequiresRedraw();
        }
        return value;
    }
    
    /** The name of the display object (default: null). Used by 'getChildByName()' of 
     * display object containers. */
    public var name(get, set):String;
    private function get_name():String { return __name; }
    private function set_name(value:String):String { return __name = value; }
    
    /** The filter that is attached to the display object. The <code>starling.filters</code>
     *  package contains several classes that define specific filters you can use. To combine
     *  several filters, assign an instance of the <code>FilterChain</code> class; to remove
     *  all filters, assign <code>null</code>.
     *
     *  <p>Beware that a filter instance may only be used on one object at a time! Furthermore,
     *  when you remove or replace a filter, it is NOT disposed automatically (since you might
     *  want to reuse it on a different object).</p>
     *
     *  @default null
     *  @see starling.filters.FragmentFilter
     *  @see starling.filters.FilterChain
     */
    public var filter(get, set):FragmentFilter;
    private function get_filter():FragmentFilter { return __filter; }
    private function set_filter(value:FragmentFilter):FragmentFilter
    {
        if (value != __filter)
        {
            if (__filter != null) __filter.setTarget(null);
            if (value != null) value.setTarget(this);

            __filter = value;
            setRequiresRedraw();
        }
        return value;
    }

    /** The display object that acts as a mask for the current object.
     *  Assign <code>null</code> to remove it.
     *
     *  <p>A pixel of the masked display object will only be drawn if it is within one of the
     *  mask's polygons. Texture pixels and alpha values of the mask are not taken into
     *  account. The mask object itself is never visible.</p>
     *
     *  <p>If the mask is part of the display list, masking will occur at exactly the
     *  location it occupies on the stage. If it is not, the mask will be placed in the local
     *  coordinate system of the target object (as if it was one of its children).</p>
     *
     *  <p>For rectangular masks, you can use simple quads; for other forms (like circles
     *  or arbitrary shapes) it is recommended to use a 'Canvas' instance.</p>
     *
     *  <p><strong>Note:</strong> a mask will typically cause at least two additional draw
     *  calls: one to draw the mask to the stencil buffer and one to erase it. However, if the
     *  mask object is an instance of <code>starling.display.Quad</code> and is aligned
     *  parallel to the stage axes, rendering will be optimized: instead of using the
     *  stencil buffer, the object will be clipped using the scissor rectangle. That's
     *  faster and reduces the number of draw calls, so make use of this when possible.</p>
     *
     *  <p><strong>Note:</strong> AIR apps require the <code>depthAndStencil</code> node
     *  in the application descriptor XMLs to be enabled! Otherwise, stencil masking won't
     *  work.</p>
     *
     *  @see Canvas
     *  @default null
     */
    public var mask(get, set):DisplayObject;
    private function get_mask():DisplayObject { return __mask; }
    private function set_mask(value:DisplayObject):DisplayObject
    {
        if (__mask != value)
        {
            if (!sMaskWarningShown)
            {
                if (!SystemUtil.supportsDepthAndStencil)
                    trace("[Starling] Full mask support requires 'depthAndStencil'" +
                            " to be enabled in the application descriptor.");

                sMaskWarningShown = true;
            }

            if (__mask != null) __mask.__maskee = null;
            if (value != null)
            {
                value.__maskee = this;
                value.__hasVisibleArea = false;
            }

            __mask = value;
            setRequiresRedraw();
        }
        
        return __mask;
    }
    
    /** Indicates if the masked region of this object is set to be inverted.*/
    public var maskInverted(get, set):Bool;
    private function get_maskInverted():Bool { return __maskInverted; }
    private function set_maskInverted(value:Bool):Bool { return __maskInverted = value; }

    /** The display object container that contains this display object. */
    public var parent(get, never):DisplayObjectContainer;
    private function get_parent():DisplayObjectContainer { return __parent; }
    
    /** The topmost object in the display tree the object is part of. */
    public var base(get, never):DisplayObject;
    private function get_base():DisplayObject
    {
        var currentObject:DisplayObject = this;
        while (currentObject.__parent != null) currentObject = currentObject.__parent;
        return currentObject;
    }
    
    /** The root object the display object is connected to (i.e. an instance of the class 
     * that was passed to the Starling constructor), or null if the object is not connected
     * to the stage. */
    public var root(get, never):DisplayObject;
    private function get_root():DisplayObject
    {
        var currentObject:DisplayObject = this;
        while (currentObject.__parent != null)
        {
            if (Std.is(currentObject.__parent, Stage)) return currentObject;
            else currentObject = currentObject.parent;
        }
        
        return null;
    }
    
    /** The stage the display object is connected to, or null if it is not connected 
     * to the stage. */
    public var stage(get, never):Stage;
    private function get_stage():Stage { return Std.is(this.base, Stage) ? cast this.base : null; }
}<|MERGE_RESOLUTION|>--- conflicted
+++ resolved
@@ -426,19 +426,11 @@
     }
 
     /** Draws the object into a BitmapData object.
-<<<<<<< HEAD
-	 * 
-	 *  <p>This is achieved by drawing the object into the back buffer and then copying the
-	 *  pixels of the back buffer into a texture. This also means that the returned bitmap
-	 *  data cannot be bigger than the current viewPort.</p>
-	 *
-=======
      * 
      *  <p>This is achieved by drawing the object into the back buffer and then copying the
      *  pixels of the back buffer into a texture. This also means that the returned bitmap
      *  data cannot be bigger than the current viewPort.</p>
      *
->>>>>>> edf3c31a
      *  @param out   If you pass null, the object will be created for you.
      *               If you pass a BitmapData object, it should have the size of the
      *               object bounds, multiplied by the current contentScaleFactor.
@@ -972,11 +964,7 @@
 
         var actualWidth:Float;
         var scaleIsNaN:Bool = __scaleX != __scaleX; // avoid 'isNaN' call
-<<<<<<< HEAD
-		var scaleIsZero:Bool = __scaleX < 1e-8 && __scaleX > -1e-8;
-=======
         var scaleIsZero:Bool = __scaleX < 1e-8 && __scaleX > -1e-8;
->>>>>>> edf3c31a
 
         if (scaleIsZero || scaleIsNaN) { scaleX = 1.0; actualWidth = width; }
         else actualWidth = Math.abs(width / __scaleX);
@@ -995,13 +983,8 @@
     {
         var actualHeight:Float;
         var scaleIsNaN:Bool = __scaleY != __scaleY; // avoid 'isNaN' call
-<<<<<<< HEAD
-		var scaleIsZero:Bool = __scaleY < 1e-8 && __scaleY > -1e-8;
-		
-=======
         var scaleIsZero:Bool = __scaleY < 1e-8 && __scaleY > -1e-8;
         
->>>>>>> edf3c31a
         if (scaleIsZero || scaleIsNaN) { scaleY = 1.0; actualHeight = height; }
         else actualHeight = Math.abs(height / __scaleY);
 
