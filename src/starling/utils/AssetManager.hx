// =================================================================================================
//
//	Starling Framework
//	Copyright Gamua GmbH. All Rights Reserved.
//
//	This program is free software. You can redistribute and/or modify it
//	in accordance with the terms of the accompanying license agreement.
//
// =================================================================================================

package starling.utils;

import haxe.Constraints.Function;
import openfl.display.Bitmap;
import openfl.display.Loader;
import openfl.display.LoaderInfo;
import openfl.display3D.Context3DTextureFormat;
import openfl.errors.ArgumentError;
import openfl.errors.Error;
import openfl.events.HTTPStatusEvent;
import openfl.events.IOErrorEvent;
import openfl.events.ProgressEvent;
import openfl.events.SecurityErrorEvent;
import openfl.media.Sound;
import openfl.media.SoundChannel;
import openfl.media.SoundTransform;
#if flash
import flash.net.FileReference;
#end
import openfl.net.URLLoader;
import openfl.net.URLLoaderDataFormat;
import openfl.net.URLRequest;
#if flash
import flash.system.ImageDecodingPolicy;
#end
import openfl.system.LoaderContext;
import openfl.system.System;

import haxe.Json;
import haxe.Timer;

import openfl.utils.ByteArray;
import openfl.Vector;

import starling.core.Starling;
import starling.events.Event;
import starling.events.EventDispatcher;
import starling.text.BitmapFont;
import starling.text.TextField;
import starling.textures.AtfData;
import starling.textures.Texture;
import starling.textures.TextureAtlas;
import starling.textures.TextureOptions;

/** Dispatched when all textures have been restored after a context loss. */
@:meta(Event(name="texturesRestored", type="starling.events.Event"))

/** Dispatched when an URLLoader fails with an IO_ERROR while processing the queue.
 *  The 'data' property of the Event contains the URL-String that could not be loaded. */
@:meta(Event(name="ioError", type="starling.events.Event"))

/** Dispatched when an URLLoader fails with a SECURITY_ERROR while processing the queue.
 *  The 'data' property of the Event contains the URL-String that could not be loaded. */
@:meta(Event(name="securityError", type="starling.events.Event"))

/** Dispatched when an XML or JSON file couldn't be parsed.
 *  The 'data' property of the Event contains the name of the asset that could not be parsed. */
@:meta(Event(name="parseError", type="starling.events.Event"))

/** The AssetManager handles loading and accessing a variety of asset types. You can 
 *  add assets directly (via the 'add...' methods) or asynchronously via a queue. This allows
 *  you to deal with assets in a unified way, no matter if they are loaded from a file, 
 *  directory, URL, or from an embedded object.
 *  
 *  <p>The class can deal with the following media types:
 *  <ul>
 *    <li>Textures, either from Bitmaps or ATF data</li>
 *    <li>Texture atlases</li>
 *    <li>Bitmap Fonts</li>
 *    <li>Sounds</li>
 *    <li>XML data</li>
 *    <li>JSON data</li>
 *    <li>ByteArrays</li>
 *  </ul>
 *  </p>
 *  
 *  <p>For more information on how to add assets from different sources, read the documentation
 *  of the "enqueue()" method.</p>
 * 
 *  <strong>Context Loss</strong>
 *  
 *  <p>When the stage3D context is lost (and you have enabled 'Starling.handleLostContext'),
 *  the AssetManager will automatically restore all loaded textures. To save memory, it will
 *  get them from their original sources. Since this is done asynchronously, your images might
 *  not reappear all at once, but during a timeframe of several seconds. If you want, you can
 *  pause your game during that time; the AssetManager dispatches an "Event.TEXTURES_RESTORED"
 *  event when all textures have been restored.</p>
 *
 *  <strong>Error handling</strong>
 *
 *  <p>Loading of some assets may fail while the queue is being processed. In that case, the
 *  AssetManager will dispatch events of type "IO_ERROR", "SECURITY_ERROR" or "PARSE_ERROR".
 *  You can listen to those events and handle the errors manually (e.g., you could enqueue
 *  them once again and retry, or provide placeholder textures). Queue processing will
 *  continue even when those events are dispatched.</p>
 *
 *  <strong>Using variable texture formats</strong>
 *
 *  <p>When you enqueue a texture, its properties for "format", "scale", "mipMapping", and
 *  "repeat" will reflect the settings of the AssetManager at the time they were enqueued.
 *  This means that you can enqueue a bunch of textures, then change the settings and enqueue
 *  some more. Like this:</p>
 *
 *  <listing>
 *  var appDir:File = File.applicationDirectory;
 *  var assets:AssetManager = new AssetManager();
 *  
 *  assets.textureFormat = Context3DTextureFormat.BGRA;
 *  assets.enqueue(appDir.resolvePath("textures/32bit"));
 *  
 *  assets.textureFormat = Context3DTextureFormat.BGRA_PACKED;
 *  assets.enqueue(appDir.resolvePath("textures/16bit"));
 *  
 *  assets.loadQueue(...);</listing>
 */
class AssetManager extends EventDispatcher
{
    // This HTTPStatusEvent is only available in AIR
    private static inline var HTTP_RESPONSE_STATUS:String = "httpResponseStatus";

    private var __starling:Starling;
    private var __numLostTextures:Int;
    private var __numRestoredTextures:Int;
    private var __numLoadingQueues:Int = 0;

    private var __defaultTextureOptions:TextureOptions;
<<<<<<< HEAD
	private var __registerBitmapFontsWithFontFace:Bool;
=======
    private var __registerBitmapFontsWithFontFace:Bool;
>>>>>>> edf3c31a
    private var __checkPolicyFile:Bool;
    private var __keepAtlasXmls:Bool;
    private var __keepFontXmls:Bool;
    private var __numConnections:Int;
    private var __verbose:Bool;
    private var __queue:Array<QueuedAsset>;
    
    private var __textures:Map<String, Texture>;
    private var __atlases:Map<String, TextureAtlas>;
    private var __sounds:Map<String, Sound>;
    private var __xmls:Map<String, Xml>;
    private var __objects:Map<String, Dynamic>;
    private var __byteArrays:Map<String, ByteArray>;
<<<<<<< HEAD
	private var __bitmapFonts:Map<String, BitmapFont>;
=======
    private var __bitmapFonts:Map<String, BitmapFont>;
>>>>>>> edf3c31a
    
    /** helper objects */
    private static var sNames:Vector<String> = new Vector<String>();
    
    /** Regex for name / extension extraction from URL. */
    private static var NAME_REGEX:EReg = ~/([^\?\/\\]+?)(?:\.([\w\-]+))?(?:\?.*)?$/;

    #if commonjs
    private static function __init__ () {
        
        untyped Object.defineProperties (AssetManager.prototype, {
            "numQueuedAssets": { get: untyped __js__ ("function () { return this.get_numQueuedAssets (); }") },
            "verbose": { get: untyped __js__ ("function () { return this.get_verbose (); }"), set: untyped __js__ ("function (v) { return this.set_verbose (v); }") },
            "isLoading": { get: untyped __js__ ("function () { return this.get_isLoading (); }") },
            "useMipMaps": { get: untyped __js__ ("function () { return this.get_useMipMaps (); }"), set: untyped __js__ ("function (v) { return this.set_useMipMaps (v); }") },
            "scaleFactor": { get: untyped __js__ ("function () { return this.get_scaleFactor (); }"), set: untyped __js__ ("function (v) { return this.set_scaleFactor (v); }") },
            "textureFormat": { get: untyped __js__ ("function () { return this.get_textureFormat (); }"), set: untyped __js__ ("function (v) { return this.set_textureFormat (v); }") },
            "forcePotTextures": { get: untyped __js__ ("function () { return this.get_forcePotTextures (); }"), set: untyped __js__ ("function (v) { return this.set_forcePotTextures (v); }") },
            "checkPolicyFile": { get: untyped __js__ ("function () { return this.get_checkPolicyFile (); }"), set: untyped __js__ ("function (v) { return this.set_checkPolicyFile (v); }") },
            "keepAtlasXmls": { get: untyped __js__ ("function () { return this.get_keepAtlasXmls (); }"), set: untyped __js__ ("function (v) { return this.set_keepAtlasXmls (v); }") },
            "keepFontXmls": { get: untyped __js__ ("function () { return this.get_keepFontXmls (); }"), set: untyped __js__ ("function (v) { return this.set_keepFontXmls (v); }") },
            "numConnections": { get: untyped __js__ ("function () { return this.get_numConnections (); }"), set: untyped __js__ ("function (v) { return this.set_numConnections (v); }") },
        });
        
    }
    #end

    /** Create a new AssetManager. The 'scaleFactor' and 'useMipmaps' parameters define
     * how enqueued bitmaps will be converted to textures. */
    public function new(scaleFactor:Float=1, useMipmaps:Bool=false)
    {
        super();
        __defaultTextureOptions = new TextureOptions(scaleFactor, useMipmaps);
        __textures = new Map();
        __atlases = new Map();
        __sounds = new Map();
        __xmls = new Map();
        __objects = new Map();
        __byteArrays = new Map();
<<<<<<< HEAD
		__bitmapFonts = new Map();
=======
        __bitmapFonts = new Map();
>>>>>>> edf3c31a
        __numConnections = 3;
        __verbose = true;
        __queue = [];
    }
    
    /** Disposes all contained textures, XMLs and ByteArrays.
     *
     * <p>Beware that all references to the assets will remain intact, even though the assets
     * are no longer valid. Call 'purge' if you want to remove all resources and reuse
     * the AssetManager later.</p>
     */
    public function dispose():Void
    {
        for (texture in __textures)
            texture.dispose();
        
        for (atlas in __atlases)
            atlas.dispose();
        
        #if 0
        for  (xml in __xmls)
            System.disposeXML(xml);
        #end
        
        for (byteArray in __byteArrays)
            byteArray.clear();
<<<<<<< HEAD
		
		for (bitmapFont in __bitmapFonts)
=======
        
        for (bitmapFont in __bitmapFonts)
>>>>>>> edf3c31a
            bitmapFont.dispose();
    }
    
    // retrieving
    
    /** Returns a texture with a certain name. The method first looks through the directly
     * added textures; if no texture with that name is found, it scans through all 
     * texture atlases. */
    public function getTexture(name:String):Texture
    {
        if (__textures.exists(name)) return __textures[name];
        else
        {
            for (atlas in __atlases)
            {
                var texture:Texture = atlas.getTexture(name);
                if (texture != null) return texture;
            }
            return null;
        }
    }
    
    /** Returns all textures that start with a certain string, sorted alphabetically
     * (especially useful for "MovieClip"). */
    public function getTextures(prefix:String="", out:Vector<Texture>=null):Vector<Texture>
    {
        if (out == null) out = new Vector<Texture>();
        
        for (name in getTextureNames(prefix, sNames))
            out[out.length] = getTexture(name); // avoid 'push'

        sNames.length = 0;
        return out;
    }
    
    /** Returns all texture names that start with a certain string, sorted alphabetically. */
    public function getTextureNames(prefix:String="", out:Vector<String>=null):Vector<String>
    {
        out = getDictionaryKeys(__textures, prefix, out);
        
        for (atlas in __atlases)
            atlas.getNames(prefix, out);
        
        out.sort(compare);
        return out;
    }
    
    /** Returns a texture atlas with a certain name, or null if it's not found. */
    public function getTextureAtlas(name:String):TextureAtlas
    {
        return __atlases[name];
    }

    /** Returns all texture atlas names that start with a certain string, sorted alphabetically.
     * If you pass an <code>out</code>-vector, the names will be added to that vector. */
    public function getTextureAtlasNames(prefix:String="", out:Vector<String>=null):Vector<String>
    {
        return getDictionaryKeys(__atlases, prefix, out);
    }
    
    /** Returns a sound with a certain name, or null if it's not found. */
    public function getSound(name:String):Sound
    {
        return __sounds[name];
    }
    
    /** Returns all sound names that start with a certain string, sorted alphabetically.
     * If you pass an <code>out</code>-vector, the names will be added to that vector. */
    public function getSoundNames(prefix:String="", out:Vector<String>=null):Vector<String>
    {
        return getDictionaryKeys(__sounds, prefix, out);
    }
    
    /** Generates a new SoundChannel object to play back the sound. This method returns a 
     * SoundChannel object, which you can access to stop the sound and to control volume. */ 
    public function playSound(name:String, startTime:Float=0, loops:Int=0, 
                              transform:SoundTransform=null):SoundChannel
    {
        if (__sounds.exists(name))
            return getSound(name).play(startTime, loops, transform);
        else 
            return null;
    }
    
    /** Returns an XML with a certain name, or null if it's not found. */
    public function getXml(name:String):Xml
    {
        return __xmls[name];
    }
    
    /** Returns all XML names that start with a certain string, sorted alphabetically. 
     * If you pass an <code>out</code>-vector, the names will be added to that vector. */
    public function getXmlNames(prefix:String="", out:Vector<String>=null):Vector<String>
    {
        return getDictionaryKeys(__xmls, prefix, out);
    }

    /** Returns an object with a certain name, or null if it's not found. Enqueued JSON
     * data is parsed and can be accessed with this method. */
    public function getObject(name:String):Dynamic
    {
        return __objects[name];
    }
    
    /** Returns all object names that start with a certain string, sorted alphabetically. 
     * If you pass an <code>out</code>-vector, the names will be added to that vector. */
    public function getObjectNames(prefix:String="", out:Vector<String>=null):Vector<String>
    {
        return getDictionaryKeys(__objects, prefix, out);
    }
    
    /** Returns a byte array with a certain name, or null if it's not found. */
    public function getByteArray(name:String):ByteArray
    {
        return __byteArrays[name];
    }
    
    /** Returns all byte array names that start with a certain string, sorted alphabetically. 
     * If you pass an <code>out</code>-vector, the names will be added to that vector. */
    public function getByteArrayNames(prefix:String="", out:Vector<String>=null):Vector<String>
    {
        return getDictionaryKeys(__byteArrays, prefix, out);
    }
	
	/** Returns a bitmaps font with a certain name, or null if it's not found. */
	public function getBitmapFont(name:String):BitmapFont
	{
		return __bitmapFonts[name];
	}

	/** Returns all bitmap fonts names that start with a certain string, sorted alphabetically. 
     * If you pass an <code>out</code>-vector, the names will be added to that vector. */
	public function getBitmapFontNames(prefix:String="", out:Vector<String>=null):Vector<String>
	{
		return getDictionaryKeys(__bitmapFonts, prefix, out);
	}
    
    /** Returns a bitmaps font with a certain name, or null if it's not found. */
    public function getBitmapFont(name:String):BitmapFont
    {
        return __bitmapFonts[name];
    }

    /** Returns all bitmap fonts names that start with a certain string, sorted alphabetically. 
     * If you pass an <code>out</code>-vector, the names will be added to that vector. */
    public function getBitmapFontNames(prefix:String="", out:Vector<String>=null):Vector<String>
    {
        return getDictionaryKeys(__bitmapFonts, prefix, out);
    }
    
    // direct adding
    
    /** Register a texture under a certain name. It will be available right away.
     * If the name was already taken, the existing texture will be disposed and replaced
     * by the new one. */
    public function addTexture(name:String, texture:Texture):Void
    {
        log("Adding texture '" + name + "'");
        
        if (__textures.exists(name))
        {
            log("Warning: name was already in use; the previous texture will be replaced.");
            __textures[name].dispose();
        }
        
        __textures[name] = texture;
    }
    
    /** Register a texture atlas under a certain name. It will be available right away. 
     * If the name was already taken, the existing atlas will be disposed and replaced
     * by the new one. */
    public function addTextureAtlas(name:String, atlas:TextureAtlas):Void
    {
        log("Adding texture atlas '" + name + "'");
        
        if (__atlases.exists(name) && atlas != __atlases[name])
        {
            log("Warning: name was already in use; the previous atlas will be replaced.");
            __atlases[name].dispose();
        }
        
        __atlases[name] = atlas;
    }
    
    /** Register a sound under a certain name. It will be available right away.
     * If the name was already taken, the existing sound will be replaced by the new one. */
    public function addSound(name:String, sound:Sound):Void
    {
        log("Adding sound '" + name + "'");
        
        if (__sounds.exists(name) && sound != __sounds[name])
            log("Warning: name was already in use; the previous sound will be replaced.");

        __sounds[name] = sound;
    }
    
    /** Register an XML object under a certain name. It will be available right away.
     * If the name was already taken, the existing XML will be disposed and replaced
     * by the new one. */
    public function addXml(name:String, xml:Dynamic):Void
    {
        log("Adding XML '" + name + "'");
        
        if (__xmls.exists(name) && xml != __xmls[name])
        {
            log("Warning: name was already in use; the previous XML will be replaced.");
            #if 0
            System.disposeXML(__xmls[name]);
            #end
        }
        
        if (xml != null && Std.is(xml, String))
        {
            xml = Xml.parse(xml).firstElement();
        }
        
        __xmls[name] = xml;
    }
    
    /** Register an arbitrary object under a certain name. It will be available right away. 
     * If the name was already taken, the existing object will be replaced by the new one. */
    public function addObject(name:String, object:Dynamic):Void
    {
        log("Adding object '" + name + "'");
        
        if (__objects.exists(name) && object != __objects[name])
            log("Warning: name was already in use; the previous object will be replaced.");
        
        __objects[name] = object;
    }
    
    /** Register a byte array under a certain name. It will be available right away.
     * If the name was already taken, the existing byte array will be cleared and replaced
     * by the new one. */
    public function addByteArray(name:String, byteArray:ByteArray):Void
    {
        log("Adding byte array '" + name + "'");
        
        if (__byteArrays.exists(name) && byteArray != __byteArrays[name])
        {
            log("Warning: name was already in use; the previous byte array will be replaced.");
            __byteArrays[name].clear();
        }
        
        __byteArrays[name] = byteArray;
    }
	
	/** Register a bitmap font under a certain name. It will be available right away.
	 *  If the name was already taken, the existing font will be disposed and replaced
	 *  by the new one.
	 *
	 *  <p>Note that the font is <strong>not</strong> registered at the TextField class.
	 *  This only happens when a bitmap font is loaded via the asset queue.</p>
	 */
	public function addBitmapFont(name:String, font:BitmapFont):Void
	{
		log("Adding bitmap font '" + name + "'");

		if (__bitmapFonts.exists(name) && font != __bitmapFonts[name])
		{
			log("Warning: name was already in use; the previous font will be replaced.");
			__bitmapFonts[name].dispose();
		}

		__bitmapFonts[name] = font;
	}
    
    /** Register a bitmap font under a certain name. It will be available right away.
     *  If the name was already taken, the existing font will be disposed and replaced
     *  by the new one.
     *
     *  <p>Note that the font is <strong>not</strong> registered at the TextField class.
     *  This only happens when a bitmap font is loaded via the asset queue.</p>
     */
    public function addBitmapFont(name:String, font:BitmapFont):Void
    {
        log("Adding bitmap font '" + name + "'");

        if (__bitmapFonts.exists(name) && font != __bitmapFonts[name])
        {
            log("Warning: name was already in use; the previous font will be replaced.");
            __bitmapFonts[name].dispose();
        }

        __bitmapFonts[name] = font;
    }
    
    // removing
    
    /** Removes a certain texture, optionally disposing it. */
    public function removeTexture(name:String, dispose:Bool=true):Void
    {
        log("Removing texture '" + name + "'");
        
        if (dispose && __textures.exists(name))
            __textures[name].dispose();
        
        __textures.remove(name);
    }
    
    /** Removes a certain texture atlas, optionally disposing it. */
    public function removeTextureAtlas(name:String, dispose:Bool=true):Void
    {
        log("Removing texture atlas '" + name + "'");
        
        if (dispose && __atlases.exists(name))
            __atlases[name].dispose();
        
        __atlases.remove(name);
    }
    
    /** Removes a certain sound. */
    public function removeSound(name:String):Void
    {
        log("Removing sound '"+ name + "'");
        __sounds.remove(name);
    }
    
    /** Removes a certain Xml object, optionally disposing it. */
    public function removeXml(name:String, dispose:Bool=true):Void
    {
        log("Removing xml '"+ name + "'");
        
        #if 0
        if (dispose && __xmls.exists(name))
            System.disposeXML(__xmls[name]);
        #end
        
        __xmls.remove(name);
    }
    
    /** Removes a certain object. */
    public function removeObject(name:String):Void
    {
        log("Removing object '"+ name + "'");
        __objects.remove(name);
    }
    
    /** Removes a certain byte array, optionally disposing its memory right away. */
    public function removeByteArray(name:String, dispose:Bool=true):Void
    {
        log("Removing byte array '"+ name + "'");
        
        if (dispose && __byteArrays.exists(name))
            __byteArrays[name].clear();
        
        __byteArrays.remove(name);
    }
	
	/** Removes a certain bitmap font, optionally disposing it. */
	public function removeBitmapFont(name:String, dispose:Bool=true):Void
	{
		log("Removing bitmap font '" + name + "'");

		if (dispose && __bitmapFonts.exists(name))
			__bitmapFonts[name].dispose();

		__bitmapFonts.remove(name);
	}
    
    /** Removes a certain bitmap font, optionally disposing it. */
    public function removeBitmapFont(name:String, dispose:Bool=true):Void
    {
        log("Removing bitmap font '" + name + "'");

        if (dispose && __bitmapFonts.exists(name))
            __bitmapFonts[name].dispose();

        __bitmapFonts.remove(name);
    }
    
    /** Empties the queue and aborts any pending load operations. */
    public function purgeQueue():Void
    {
<<<<<<< HEAD
		__queue.splice(0, __queue.length);
=======
        __queue.splice(0, __queue.length);
>>>>>>> edf3c31a
        dispatchEventWith(Event.CANCEL);
    }
    
    /** Removes assets of all types (disposing them along the way), empties the queue and
     * aborts any pending load operations. */
    public function purge():Void
    {
        log("Purging all assets, emptying queue");
        
        purgeQueue();
        dispose();

        __textures = new Map<String, Texture>();
        __atlases = new Map<String, TextureAtlas>();
        __sounds = new Map<String, Sound>();
        __xmls = new Map<String, Xml>();
        __objects = new Map<String, Dynamic>();
        __byteArrays = new Map<String, ByteArray>();
<<<<<<< HEAD
		__bitmapFonts = new Map<String, BitmapFont>();
=======
        __bitmapFonts = new Map<String, BitmapFont>();
>>>>>>> edf3c31a
    }
    
    // queued adding
    
    /** Enqueues one or more raw assets; they will only be available after successfully 
     * executing the "loadQueue" method. This method accepts a variety of different objects:
     * 
     * <ul>
     *   <li>Strings or URLRequests containing an URL to a local or remote resource. Supported
     *       types: <code>png, jpg, gif, atf, mp3, xml, fnt, json, binary</code>.</li>
     *   <li>Instances of the File class (AIR only) pointing to a directory or a file.
     *       Directories will be scanned recursively for all supported types.</li>
     *   <li>Classes that contain <code>static</code> embedded assets.</li>
     *   <li>If the file extension is not recognized, the data is analyzed to see if
     *       contains XML or JSON data. If it's neither, it is stored as ByteArray.</li>
     * </ul>
     * 
     * <p>Suitable object names are extracted automatically: A file named "image.png" will be
     * accessible under the name "image". When enqueuing embedded assets via a class, 
     * the variable name of the embedded object will be used as its name. An exception
     * are texture atlases: they will have the same name as the actual texture they are
     * referencing.</p>
     * 
     * <p>XMLs that contain texture atlases or bitmap fonts are processed directly: fonts are
     * registered at the TextField class, atlas textures can be acquired with the
     * "getTexture()" method. All other XMLs are available via "getXml()".</p>
     * 
     * <p>If you pass in JSON data, it will be parsed into an object and will be available via
     * "getObject()".</p>
     */
    public function enqueue(rawAssets:Array<Dynamic>):Void
    {
        for (rawAsset in rawAssets)
        {
            if (Std.is(rawAsset, Array))
            {
                enqueue(rawAsset);
            }
            #if 0
            else if (Std.is(rawAsset, Class))
            {
                var typeXml:XML = describeType(rawAsset);
                var childNode:XML;
                
                if (__verbose)
                    log("Looking for static embedded assets in '" + 
                        (typeXml.@name).split("::").pop() + "'"); 
                
                for each (childNode in typeXml.constant.(@type == "Class"))
                    enqueueWithName(rawAsset[childNode.@name], childNode.@name);
                
                for each (childNode in typeXml.variable.(@type == "Class"))
                    enqueueWithName(rawAsset[childNode.@name], childNode.@name);
            }
            else if (getQualifiedClassName(rawAsset) == "flash.filesystem::File")
            {
                if (!rawAsset["exists"])
                {
                    log("File or directory not found: '" + rawAsset["url"] + "'");
                }
                else if (!rawAsset["isHidden"])
                {
                    if (rawAsset["isDirectory"])
                        enqueue.apply(this, rawAsset["getDirectoryListing"]());
                    else
                        enqueueWithName(rawAsset);
                }
            }
            #end
            else if (Std.is(rawAsset, String) || Std.is(rawAsset, URLRequest))
            {
                enqueueWithName(rawAsset);
            }
            else
            {
                log("Ignoring unsupported asset type: " + Type.getClassName(rawAsset));
            }
        }
    }
    
    /** Enqueues a single asset with a custom name that can be used to access it later.
     * If the asset is a texture, you can also add custom texture options.
     * 
     * @param asset    The asset that will be enqueued; accepts the same objects as the
     *                 'enqueue' method.
     * @param name     The name under which the asset will be found later. If you pass null or
     *                 omit the parameter, it's attempted to generate a name automatically.
     * @param options  Custom options that will be used if 'asset' points to texture data.
     * @return         the name with which the asset was registered.
     */
    public function enqueueWithName(asset:Dynamic, name:String=null,
                                    options:TextureOptions=null):String
    {
        if (name == null)    name = getName(asset);
        if (options == null) options = __defaultTextureOptions.clone();
        else                 options = options.clone();
        
        log("Enqueuing '" + name + "'");
<<<<<<< HEAD
		
		#if air
		if (Std.is(asset, flash.filesystem.File))
			asset = StringTools.urlDecode(Reflect.field(asset, "url"));
		#end
=======
        
        #if air
        if (Std.is(asset, flash.filesystem.File))
            asset = StringTools.urlDecode(Reflect.field(asset, "url"));
        #end
>>>>>>> edf3c31a
        
        __queue.push({
            name: name,
            asset: asset,
            options: options
        });
        
        return name;
    }
    
    /** Loads all enqueued assets asynchronously. The 'onProgress' function will be called
     * with a 'ratio' between '0.0' and '1.0', with '1.0' meaning that it's complete.
     *
     * <p>When you call this method, the manager will save a reference to "Starling.current";
     * all textures that are loaded will be accessible only from within this instance. Thus,
     * if you are working with more than one Starling instance, be sure to call
     * "makeCurrent()" on the appropriate instance before processing the queue.</p>
     *
     * @param onProgress <code>function(ratio:Number):void;</code>
     */
    public function loadQueue(onProgress:Float->Void):Void
    {
        if (onProgress == null)
            throw new ArgumentError("Argument 'onProgress' must not be null");

        if (__queue.length == 0)
        {
            onProgress(1.0);
            return;
        }

        __starling = Starling.current;
        
        if (__starling == null || __starling.context == null)
            throw new Error("The Starling instance needs to be ready before assets can be loaded.");

        var PROGRESS_PART_ASSETS:Float = 0.9;
        var PROGRESS_PART_XMLS:Float = 1.0 - PROGRESS_PART_ASSETS;

        var i:Int;
        var canceled:Bool = false;
        var xmls:Vector<Xml> = new Vector<Xml>();
        var assetInfos:Array<QueuedAsset> = __queue.copy();
        var assetCount:Int = __queue.length;
        var assetProgress:Array<Float> = [];
        var assetIndex:Int = 0;
        
        var loadNextQueueElement:Void->Void = null;
        var cancel:Void->Void = null;
        var loadQueueElement:Int->QueuedAsset->Void = null;
        var updateAssetProgress:Int->Float->Void = null;
        var processXmls:Void->Void = null;
        var processXml:Int->Void = null;
        var finish:Void->Void = null;

        loadNextQueueElement = function():Void
        {
            if (assetIndex < assetInfos.length)
            {
                // increment asset index *before* using it, since
                // 'loadQueueElement' could by synchronous in subclasses.
                var index:Int = assetIndex++;
                loadQueueElement(index, assetInfos[index]);
            }
        }

        loadQueueElement = function(index:Int, assetInfo:QueuedAsset):Void
        {
            if (canceled) return;
            
            var onElementProgress:Float->Void = function(progress:Float):Void
            {
                updateAssetProgress(index, progress * 0.8); // keep 20 % for completion
            };
            var onElementLoaded:Void->Void = function():Void
            {
                updateAssetProgress(index, 1.0);
                assetCount--;

                if (assetCount > 0) loadNextQueueElement();
                else                processXmls();
            };

            processRawAsset(assetInfo.name, assetInfo.asset, assetInfo.options,
                xmls, onElementProgress, onElementLoaded);
        }
        
        updateAssetProgress = function(index:Int, progress:Float):Void
        {
            assetProgress[index] = progress;

            var sum:Float = 0.0;
            var len:Int = assetProgress.length;

            for (i in 0...len)
                sum += assetProgress[i];

            onProgress(sum / len * PROGRESS_PART_ASSETS);
        }
        
        processXmls = function():Void
        {
            // xmls are processed separately at the end, because the textures they reference
            // have to be available for other XMLs. Texture atlases are processed first:
            // that way, their textures can be referenced, too.
            
            xmls.sort(function(a:Xml, b:Xml):Int { 
                return a.nodeName.split(":").pop() == "TextureAtlas" ? -1 : 1; 
            });

            Timer.delay(function() { processXml(0); }, 1);
        }

        processXml = function(index:Int):Void
        {
            if (canceled) return;
            else if (index == xmls.length)
            {
                finish();
                return;
            }

            var texture:Texture;
<<<<<<< HEAD
			var name:String;
			var fontName:String;
            var xml:Xml = xmls[index];
            var rootNode:String = xml.nodeName;
            var xmlProgress:Float = (index + 1) / (xmls.length + 1);
			var bitmapFont:BitmapFont;
=======
            var name:String;
            var fontName:String;
            var xml:Xml = xmls[index];
            var rootNode:String = xml.nodeName;
            var xmlProgress:Float = (index + 1) / (xmls.length + 1);
            var bitmapFont:BitmapFont;
>>>>>>> edf3c31a

            if (rootNode == "TextureAtlas")
            {
                name = getName(xml.get("imagePath"));
                texture = getTexture(name);

                if (texture != null) addTextureAtlas(name, new TextureAtlas(texture, xml));
                else log("Cannot create atlas: texture '" + name + "' is missing.");
                    
<<<<<<< HEAD
				if (__keepAtlasXmls) addXml(name, xml);
				#if 0
				else System.disposeXML(xml);
				#end
=======
                if (__keepAtlasXmls) addXml(name, xml);
                #if 0
                else System.disposeXML(xml);
                #end
>>>>>>> edf3c31a
            }
            else if (rootNode == "font")
            {
                name = getName(xml.elementsNamed("pages").next().elementsNamed("page").next().get("file"));
<<<<<<< HEAD
				fontName = __registerBitmapFontsWithFontFace ? xml.elementsNamed("info").next().get("face") : name;
=======
                fontName = __registerBitmapFontsWithFontFace ? xml.elementsNamed("info").next().get("face") : name;
>>>>>>> edf3c31a
                texture = getTexture(name);

                if (texture != null)
                {
<<<<<<< HEAD
					bitmapFont = new BitmapFont(texture, xml);
					addBitmapFont(fontName, bitmapFont);
					TextField.registerCompositor(bitmapFont, fontName);
                }
                else log("Cannot create bitmap font: texture '" + name + "' is missing.");
				
				if (__keepFontXmls) addXml(name, xml);
				#if 0
				else System.disposeXML(xml);
				#end
=======
                    bitmapFont = new BitmapFont(texture, xml);
                    addBitmapFont(fontName, bitmapFont);
                    TextField.registerCompositor(bitmapFont, fontName);
                }
                else log("Cannot create bitmap font: texture '" + name + "' is missing.");
                
                if (__keepFontXmls) addXml(name, xml);
                #if 0
                else System.disposeXML(xml);
                #end
>>>>>>> edf3c31a
            }
            else
                throw new Error("XML contents not recognized: " + rootNode);

            onProgress(PROGRESS_PART_ASSETS + PROGRESS_PART_XMLS * xmlProgress);
            Timer.delay(processXml.bind(index + 1), 1);
        }
        
        cancel = function():Void
        {
            removeEventListener(Event.CANCEL, cancel);
            __numLoadingQueues--;
            canceled = true;
        }

        finish = function():Void
        {
            // We dance around the final "onProgress" call with some "setTimeout" calls here
            // to make sure the progress bar gets the chance to be rendered. Otherwise, all
            // would happen in one frame.

            Timer.delay(function():Void
            {
                if (!canceled)
                {
                    cancel();
                    onProgress(1.0);
                }
            }, 1);
        }
        
        for (i in 0...assetCount)
            assetProgress[i] = 0.0;

        for (i in 0...__numConnections)
            loadNextQueueElement();

        __queue.splice(0, __queue.length);

        __numLoadingQueues++;
        addEventListener(Event.CANCEL, cancel);
    }
    
    private function processRawAsset(name:String, rawAsset:Dynamic, options:TextureOptions,
                                     xmls:Vector<Xml>,
                                     onProgress:Float->Void, onComplete:Void->Void):Void
    {
        var canceled:Bool = false;
        
        var cancel:Void->Void = null;
        var progress:Float->Void = null;
        var process:Dynamic->Void = null;
        
        process = function(asset:Dynamic):Void
        {
            var texture:Texture = null;
            var bytes:ByteArray;
            var object:Dynamic = null;
            var xml:Xml = null;
            
            // the 'current' instance might have changed by now
            // if we're running in a set-up with multiple instances.
            __starling.makeCurrent();
            
            if (canceled)
            {
                // do nothing
            }
            else if (asset == null)
            {
                onComplete();
            }
            else if (Std.is(asset, Sound))
            {
                addSound(name, cast asset);
                onComplete();
            }
            else if (Std.is(asset, Xml))
            {
                xml = cast asset;
                xml = xml.firstElement();
                
                if (xml.nodeName == "TextureAtlas" || xml.nodeName == "font")
                    xmls.push(xml);
                else
                    addXml(name, xml);
                
                onComplete();
            }
            else if (__starling.context.driverInfo == "Disposed")
            {
                log("Context lost while processing assets, retrying ...");
                Timer.delay(function():Void{ process(asset); }, 1);
                return; // to keep CANCEL event listener intact
            }
            else if (Std.is(asset, Bitmap))
            {
                options.onReady = prependCallback(options.onReady, function(_):Void
                {
                    addTexture(name, texture);
                    onComplete();
                });
                
                texture = Texture.fromData(asset, options);
                texture.root.onRestore = function(_):Void
                {
                    __numLostTextures++;
                    loadRawAsset(rawAsset, null, function(asset:Dynamic):Void
                    {
                        try
                        {
                            if (asset == null) throw new Error("Reload failed");
                            texture.root.uploadBitmap(cast(asset, Bitmap));
                            asset.bitmapData.dispose();
                        }
                        catch (e:Error)
                        {
                            log("Texture restoration failed for '" + name + "': " + e.message);
                        }

                        __numRestoredTextures++;
                        Starling.current.stage.setRequiresRedraw();
                        
                        if (__numLostTextures == __numRestoredTextures)
                            dispatchEventWith(Event.TEXTURES_RESTORED);
                    });
                };
            }
            else if (Std.is(asset, #if commonjs ByteArray #else ByteArrayData #end))
            {
                bytes = cast asset;
                
                if (AtfData.isAtfData(bytes))
                {
                    options.onReady = prependCallback(options.onReady, function(_):Void
                    {
                        addTexture(name, texture);
                        onComplete();
                    });

                    texture = Texture.fromData(bytes, options);
                    texture.root.onRestore = function(_):Void
                    {
                        __numLostTextures++;
                        loadRawAsset(rawAsset, null, function(asset:Dynamic):Void
                        {
                            try
                            {
                                if (asset == null) throw new Error("Reload failed");
                                texture.root.uploadAtfData(cast(asset, #if commonjs ByteArray #else ByteArrayData #end), 0, null);
                                asset.clear();
                            }
                            catch (e:Error)
                            {
                                log("Texture restoration failed for '" + name + "': " + e.message);
                            }
                            
                            __numRestoredTextures++;
                            Starling.current.stage.setRequiresRedraw();
                            
                            if (__numLostTextures == __numRestoredTextures)
                                dispatchEventWith(Event.TEXTURES_RESTORED);
                        });
                    };
                    
                    bytes.clear();
                }
                else if (byteArrayStartsWith(bytes, "{") || byteArrayStartsWith(bytes, "["))
                {
                    try { object = Json.parse(bytes.readUTFBytes(bytes.length)); }
                    catch (e:Error)
                    {
                        log("Could not parse JSON: " + e.message);
                        dispatchEventWith(Event.PARSE_ERROR, false, name);
                    }

                    if (object) addObject(name, object);

                    bytes.clear();
                    onComplete();
                }
                else if (byteArrayStartsWith(bytes, "<"))
                {
                    try { xml = Xml.parse(bytes.toString()); }
                    catch (e:Error)
                    {
                        log("Could not parse XML: " + e.message);
                        dispatchEventWith(Event.PARSE_ERROR, false, name);
                    }

                    process(xml);
                    bytes.clear();
                }
                else
                {
                    addByteArray(name, bytes);
                    onComplete();
                }
            }
            else
            {
                addObject(name, asset);
                onComplete();
            }
            
            // avoid that objects stay in memory (through 'onRestore' functions)
            asset = null;
            bytes = null;
            
            removeEventListener(Event.CANCEL, cancel);
        }
        
        progress = function(ratio:Float):Void
        {
            if (!canceled) onProgress(ratio);
        }
        
        cancel = function():Void
        {
            canceled = true;
        }
        
        addEventListener(Event.CANCEL, cancel);
        loadRawAsset(rawAsset, progress, process);
    }
    
    /** This method is called internally for each element of the queue when it is loaded.
     * 'rawAsset' is typically either a class (pointing to an embedded asset) or a string
     * (containing the path to a file). For texture data, it will also be called after a
     * context loss.
     *
     * <p>The method has to transform this object into one of the types that the AssetManager
     * can work with, e.g. a Bitmap, a Sound, XML data, or a ByteArray. This object needs to
     * be passed to the 'onComplete' callback.</p>
     *
     * <p>The calling method will then process this data accordingly (e.g. a Bitmap will be
     * transformed into a texture). Unknown types will be available via 'getObject()'.</p>
     *
     * <p>When overriding this method, you can call 'onProgress' with a number between 0 and 1
     * to update the total queue loading progress.</p>
     */
    private function loadRawAsset(rawAsset:Dynamic, onProgress:Float->Void, onComplete:Array<Dynamic>->Void):Void
    {
        var extension:String = null;
        var loaderInfo:LoaderInfo = null;
        var urlLoader:URLLoader = null;
        var urlRequest:URLRequest = null;
        var url:String = null;

        var complete:Dynamic->Void = null;
        var onIoError:IOErrorEvent->Void = null;
        var onSecurityError:SecurityErrorEvent->Void = null;
        var onHttpResponseStatus:HTTPStatusEvent->Void = null;
        var onLoadProgress:ProgressEvent->Void = null;
        var onUrlLoaderComplete:Dynamic->Void = null;
        var onLoaderComplete:Dynamic->Void = null;

        onIoError = function(event:IOErrorEvent):Void
        {
            log("IO error: " + event.text);
            dispatchEventWith(Event.IO_ERROR, false, url);
            complete(null);
        }

        onSecurityError = function(event:SecurityErrorEvent):Void
        {
            log("security error: " + event.text);
            dispatchEventWith(Event.SECURITY_ERROR, false, url);
            complete(null);
        }

        onHttpResponseStatus = function(event:HTTPStatusEvent):Void
        {
            if (extension == null)
            {
                var headers:Array<Dynamic> = event.responseHeaders;
                var contentType:String = getHttpHeader(headers, "Content-Type");

                if (contentType != null && ~/(audio|image)\//.split(contentType) != null)
                    extension = contentType.split("/").pop();
            }
        }

        onLoadProgress = function(event:ProgressEvent):Void
        {
            if (onProgress != null && event.bytesTotal > 0)
                onProgress(event.bytesLoaded / event.bytesTotal);
        }
        
        onUrlLoaderComplete = function(event:Dynamic):Void
        {
            var bytes:ByteArray = transformData(cast(urlLoader.data, ByteArray), url);
            var sound:Sound;

            if (bytes == null)
            {
                complete(null);
                return;
            }
            
            if (extension != null)
                extension = extension.toLowerCase();

            switch (extension)
            {
                case "mpeg", "mp3", "ogg", "wav":
                    sound = new Sound();
                    sound.loadCompressedDataFromByteArray(bytes, bytes.length);
                    bytes.clear();
                    complete(sound);
                case "jpg", "jpeg", "png", "gif":
                    var loaderContext:LoaderContext = new LoaderContext(__checkPolicyFile);
                    var loader:Loader = new Loader();
                    #if flash
                    loaderContext.imageDecodingPolicy = ImageDecodingPolicy.ON_LOAD;
                    #end
                    loaderInfo = loader.contentLoaderInfo;
                    loaderInfo.addEventListener(IOErrorEvent.IO_ERROR, onIoError);
                    loaderInfo.addEventListener(Event.COMPLETE, onLoaderComplete);
                    loader.loadBytes(bytes, loaderContext);
                default: // any XML / JSON / binary data 
                    complete(bytes);
            }
        }
        
        onLoaderComplete = function(event:Dynamic):Void
        {
            urlLoader.data.clear();
            complete(event.target.content);
        }
        
        complete = function(asset:Dynamic):Void
        {
            // clean up event listeners

            if (urlLoader != null)
            {
                urlLoader.removeEventListener(IOErrorEvent.IO_ERROR, onIoError);
                urlLoader.removeEventListener(SecurityErrorEvent.SECURITY_ERROR, onSecurityError);
                urlLoader.removeEventListener(HTTP_RESPONSE_STATUS, onHttpResponseStatus);
                urlLoader.removeEventListener(ProgressEvent.PROGRESS, onLoadProgress);
                urlLoader.removeEventListener(Event.COMPLETE, onUrlLoaderComplete);
            }

            if (loaderInfo != null)
            {
                loaderInfo.removeEventListener(IOErrorEvent.IO_ERROR, onIoError);
                loaderInfo.removeEventListener(Event.COMPLETE, onLoaderComplete);
            }

            // On mobile, it is not allowed / endorsed to make stage3D calls while the app
            // is in the background. Thus, we pause queue processing if that's the case.
            
            #if flash
            if (SystemUtil.isDesktop)
                onComplete(asset);
            else
                SystemUtil.executeWhenApplicationIsActive(onComplete, asset);
            #else
            onComplete(asset);
            #end
        }
        
        if (Std.is(rawAsset, Class))
        {
            Timer.delay(function() { Type.createInstance(rawAsset, []); }, 1);
        }
        else if (Std.is(rawAsset, String) || Std.is(rawAsset, URLRequest))
        {
            urlRequest = Std.is(rawAsset, URLRequest) ? cast rawAsset : null;
            if (urlRequest == null)
                urlRequest = new URLRequest(cast(rawAsset, String));
            url = urlRequest.url;
            extension = getExtensionFromUrl(url);

            urlLoader = new URLLoader();
            urlLoader.dataFormat = URLLoaderDataFormat.BINARY;
            urlLoader.addEventListener(IOErrorEvent.IO_ERROR, onIoError);
            urlLoader.addEventListener(SecurityErrorEvent.SECURITY_ERROR, onSecurityError);
            urlLoader.addEventListener(HTTP_RESPONSE_STATUS, onHttpResponseStatus);
            urlLoader.addEventListener(ProgressEvent.PROGRESS, onLoadProgress);
            urlLoader.addEventListener(Event.COMPLETE, onUrlLoaderComplete);
            urlLoader.load(urlRequest);
        }
    }
    
    // helpers

    /** This method is called by 'enqueue' to determine the name under which an asset will be
     * accessible; override it if you need a custom naming scheme. Note that this method won't
     * be called for embedded assets.
     *
     * @param rawAsset   either a String, an URLRequest or a FileReference.
     */
    private function getName(rawAsset:Dynamic):String
    {
        var name:String = null;

        if      (Std.is(rawAsset, String))        name =  cast(rawAsset, String);
        else if (Std.is(rawAsset, URLRequest))    name = cast(rawAsset, URLRequest).url;
        #if flash
        else if (Std.is(rawAsset, FileReference)) name = cast(rawAsset, FileReference).name;
        #end

        if (name != null)
        {
            name = ~/%20/g.replace(name, " "); // URLs use '%20' for spaces
            name = getBasenameFromUrl(name);

            if (name != null) return name;
            else throw new ArgumentError("Could not extract name from String '" + rawAsset + "'");
        }
        else
        {
            name = Type.getClassName(rawAsset);
            throw new ArgumentError("Cannot extract names for objects of type '" + name + "'");
        }
    }

    /** This method is called when raw byte data has been loaded from an URL or a file.
     * Override it to process the downloaded data in some way (e.g. decompression) or
     * to cache it on disk.
     *
     * <p>It's okay to call one (or more) of the 'add...' methods from here. If the binary
     * data contains multiple objects, this allows you to process all of them at once.
     * Return 'null' to abort processing of the current item.</p> */
    private function transformData(data:ByteArray, url:String):ByteArray
    {
        return data;
    }

    /** This method is called during loading of assets when 'verbose' is activated. Per
     * default, it traces 'message' to the console. */
    private function log(message:String):Void
    {
        if (__verbose) trace("[AssetManager] " + message);
    }
    
    private function byteArrayStartsWith(bytes:ByteArray, char:String):Bool
    {
        var start:Int = 0;
        var length:Int = bytes.length;
        var wanted:Int = char.charCodeAt(0);
        
        // recognize BOMs
        
        if (length >= 4 &&
            (#if commonjs bytes.get(0) #else bytes[0] #end == 0x00 &&#if commonjs bytes.get(1) #else bytes[1] #end == 0x00 && #if commonjs bytes.get(2) #else bytes[2] #end == 0xfe && #if commonjs bytes.get(3) #else bytes[3] #end == 0xff) ||
            (#if commonjs bytes.get(0) #else bytes[0] #end == 0xff && #if commonjs bytes.get(1) #else bytes[1] #end == 0xfe && #if commonjs bytes.get(2) #else bytes[2] #end == 0x00 && #if commonjs bytes.get(3) #else bytes[3] #end == 0x00))
        {
            start = 4; // UTF-32
        }
        else if (length >= 3 && #if commonjs bytes.get(0) #else bytes[0] #end == 0xef && #if commonjs bytes.get(1) #else bytes[1] #end == 0xbb && #if commonjs bytes.get(2) #else bytes[2] #end == 0xbf)
        {
            start = 3; // UTF-8
        }
        else if (length >= 2 &&
            (#if commonjs bytes.get(0) #else bytes[0] #end == 0xfe && #if commonjs bytes.get(1) #else bytes[1] #end == 0xff) || (#if commonjs bytes.get(0) #else bytes[0] #end == 0xff && #if commonjs bytes.get(1) #else bytes[1] #end == 0xfe))
        {
            start = 2; // UTF-16
        }
        
        // find first meaningful letter
        
        for (i in start...length)
        {
            var byte:Int = #if commonjs bytes.get(i) #else bytes[i] #end;
            if (byte == 0 || byte == 10 || byte == 13 || byte == 32) continue; // null, \n, \r, space
            else return byte == wanted;
        }
        
        return false;
    }
    
    private function getDictionaryKeys(dictionary:Map<String, Dynamic>, prefix:String="",
                                       out:Vector<String>=null):Vector<String>
    {
        if (out == null) out = new Vector<String>();
        
        for (name in dictionary.keys())
            if (name.indexOf(prefix) == 0)
                out[out.length] = name; // avoid 'push'

        out.sort(compare);
        return out;
    }
    
    private function getHttpHeader(headers:Array<Dynamic>, headerName:String):String
    {
        if (headers != null)
        {
            for (header in headers)
                if (header.name == headerName) return header.value;
        }
        return null;
    }

    /** Extracts the base name of a file path or URL, i.e. the file name without extension. */
    private function getBasenameFromUrl(url:String):String
    {
        var isMatched:Bool = NAME_REGEX.match(url);
        if (isMatched) return NAME_REGEX.matched(1);
        else return null;
    }

    /** Extracts the file extension from an URL. */
    private function getExtensionFromUrl(url:String):String
    {
        var isMatched:Bool = NAME_REGEX.match(url);
        if (isMatched) return NAME_REGEX.matched(2);
        else return null;
    }

    private function prependCallback<T:(Function)>(oldCallback:T, newCallback:T):T
    {
        // TODO: it might make sense to add this (together with "appendCallback")
        //       as a public utility method ("FunctionUtil"?)

        if (oldCallback == null) return newCallback;
        else if (newCallback == null) return oldCallback;
        else return cast function(?_):Void
        {
            (newCallback:Function)();
            (oldCallback:Function)();
        };
    }

    private function compare(a:String, b:String) {return (a < b) ? -1 : (a > b) ? 1 : 0;}

    // properties
    
    /** The queue contains one 'Object' for each enqueued asset. Each object has 'asset'
     * and 'name' properties, pointing to the raw asset and its name, respectively. */
    private var queue(get, never):Array<Dynamic>;
    private function get_queue():Array<Dynamic> { return __queue; }
    
    /** Returns the number of raw assets that have been enqueued, but not yet loaded. */
    public var numQueuedAssets(get, never):Int;
    private function get_numQueuedAssets():Int { return __queue.length; }
    
    /** When activated, the class will trace information about added/enqueued assets.
     * @default true */
    public var verbose(get, set):Bool;
    private function get_verbose():Bool { return __verbose; }
    private function set_verbose(value:Bool):Bool { return __verbose = value; }
    
    /** Indicates if a queue is currently being loaded. */
    public var isLoading(get, never):Bool;
    private function get_isLoading():Bool { return __numLoadingQueues > 0; }

    /** For bitmap textures, this flag indicates if mip maps should be generated when they 
     * are loaded; for ATF textures, it indicates if mip maps are valid and should be
     * used. @default false */
    public var useMipMaps(get, set):Bool;
    private function get_useMipMaps():Bool { return __defaultTextureOptions.mipMapping; }
    private function set_useMipMaps(value:Bool):Bool { return __defaultTextureOptions.mipMapping = value; }

    /** Textures that are created from Bitmaps or ATF files will have the scale factor 
     * assigned here. @default 1 */
    public var scaleFactor(get, set):Float;
    private function get_scaleFactor():Float { return __defaultTextureOptions.scale; }
    private function set_scaleFactor(value:Float):Float { return __defaultTextureOptions.scale = value; }

    /** Textures that are created from Bitmaps will be uploaded to the GPU with the
     * <code>Context3DTextureFormat</code> assigned to this property. @default "bgra" */
    public var textureFormat(get, set):Context3DTextureFormat;
    private function get_textureFormat():Context3DTextureFormat { return __defaultTextureOptions.format; }
    private function set_textureFormat(value:Context3DTextureFormat):Context3DTextureFormat { return __defaultTextureOptions.format = value; }
    
    /** Indicates if the underlying Stage3D textures should be created as the power-of-two based
     *  <code>Texture</code> class instead of the more memory efficient <code>RectangleTexture</code>.
     *  @default false */
    public var forcePotTextures(get, set):Bool;
    private function get_forcePotTextures():Bool { return __defaultTextureOptions.forcePotTexture; }
    private function set_forcePotTextures(value:Bool):Bool { return __defaultTextureOptions.forcePotTexture = value; }
    
    /** Specifies whether a check should be made for the existence of a URL policy file before
     * loading an object from a remote server. More information about this topic can be found 
     * in the 'flash.system.LoaderContext' documentation. @default false */
    public var checkPolicyFile(get, set):Bool;
    private function get_checkPolicyFile():Bool { return __checkPolicyFile; }
    private function set_checkPolicyFile(value:Bool):Bool { return __checkPolicyFile = value; }

    /** Indicates if atlas XML data should be stored for access via the 'getXml' method.
     * If true, you can access an XML under the same name as the atlas.
     * If false, XMLs will be disposed when the atlas was created. @default false. */
    public var keepAtlasXmls(get, set):Bool;
    private function get_keepAtlasXmls():Bool { return __keepAtlasXmls; }
    private function set_keepAtlasXmls(value:Bool):Bool { return __keepAtlasXmls = value; }

    /** Indicates if bitmap font XML data should be stored for access via the 'getXml' method.
     * If true, you can access an XML under the same name as the bitmap font.
     * If false, XMLs will be disposed when the font was created. @default false. */
    public var keepFontXmls(get, set):Bool;
    private function get_keepFontXmls():Bool { return __keepFontXmls; }
    private function set_keepFontXmls(value:Bool):Bool { return __keepFontXmls = value; }

    /** The maximum number of parallel connections that are spawned when loading the queue.
     * More connections can reduce loading times, but require more memory. @default 3. */
    public var numConnections(get, set):Int;
    private function get_numConnections():Int { return __numConnections; }
    private function set_numConnections(value:Int):Int { return __numConnections = value; }
<<<<<<< HEAD
	
	/** Indicates if bitmap fonts should be registered with their "face" attribute from the
	 *  font XML file. Per default, they are registered with the name of the texture file.
	 *  @default false */
	public var registerBitmapFontsWithFontFace(get, set):Bool;
	public function get_registerBitmapFontsWithFontFace():Bool { return __registerBitmapFontsWithFontFace; }
	public function set_registerBitmapFontsWithFontFace(value:Bool):Bool { return __registerBitmapFontsWithFontFace = value; }
=======
    
    /** Indicates if bitmap fonts should be registered with their "face" attribute from the
     *  font XML file. Per default, they are registered with the name of the texture file.
     *  @default false */
    public var registerBitmapFontsWithFontFace(get, set):Bool;
    public function get_registerBitmapFontsWithFontFace():Bool { return __registerBitmapFontsWithFontFace; }
    public function set_registerBitmapFontsWithFontFace(value:Bool):Bool { return __registerBitmapFontsWithFontFace = value; }
>>>>>>> edf3c31a
}

@:dox(hide) typedef QueuedAsset = {
    name:String,
    asset:Dynamic,
    options:TextureOptions
}<|MERGE_RESOLUTION|>--- conflicted
+++ resolved
@@ -134,11 +134,7 @@
     private var __numLoadingQueues:Int = 0;
 
     private var __defaultTextureOptions:TextureOptions;
-<<<<<<< HEAD
-	private var __registerBitmapFontsWithFontFace:Bool;
-=======
     private var __registerBitmapFontsWithFontFace:Bool;
->>>>>>> edf3c31a
     private var __checkPolicyFile:Bool;
     private var __keepAtlasXmls:Bool;
     private var __keepFontXmls:Bool;
@@ -152,11 +148,7 @@
     private var __xmls:Map<String, Xml>;
     private var __objects:Map<String, Dynamic>;
     private var __byteArrays:Map<String, ByteArray>;
-<<<<<<< HEAD
-	private var __bitmapFonts:Map<String, BitmapFont>;
-=======
     private var __bitmapFonts:Map<String, BitmapFont>;
->>>>>>> edf3c31a
     
     /** helper objects */
     private static var sNames:Vector<String> = new Vector<String>();
@@ -196,11 +188,7 @@
         __xmls = new Map();
         __objects = new Map();
         __byteArrays = new Map();
-<<<<<<< HEAD
-		__bitmapFonts = new Map();
-=======
         __bitmapFonts = new Map();
->>>>>>> edf3c31a
         __numConnections = 3;
         __verbose = true;
         __queue = [];
@@ -227,13 +215,8 @@
         
         for (byteArray in __byteArrays)
             byteArray.clear();
-<<<<<<< HEAD
-		
-		for (bitmapFont in __bitmapFonts)
-=======
         
         for (bitmapFont in __bitmapFonts)
->>>>>>> edf3c31a
             bitmapFont.dispose();
     }
     
@@ -357,19 +340,6 @@
     {
         return getDictionaryKeys(__byteArrays, prefix, out);
     }
-	
-	/** Returns a bitmaps font with a certain name, or null if it's not found. */
-	public function getBitmapFont(name:String):BitmapFont
-	{
-		return __bitmapFonts[name];
-	}
-
-	/** Returns all bitmap fonts names that start with a certain string, sorted alphabetically. 
-     * If you pass an <code>out</code>-vector, the names will be added to that vector. */
-	public function getBitmapFontNames(prefix:String="", out:Vector<String>=null):Vector<String>
-	{
-		return getDictionaryKeys(__bitmapFonts, prefix, out);
-	}
     
     /** Returns a bitmaps font with a certain name, or null if it's not found. */
     public function getBitmapFont(name:String):BitmapFont
@@ -480,26 +450,6 @@
         
         __byteArrays[name] = byteArray;
     }
-	
-	/** Register a bitmap font under a certain name. It will be available right away.
-	 *  If the name was already taken, the existing font will be disposed and replaced
-	 *  by the new one.
-	 *
-	 *  <p>Note that the font is <strong>not</strong> registered at the TextField class.
-	 *  This only happens when a bitmap font is loaded via the asset queue.</p>
-	 */
-	public function addBitmapFont(name:String, font:BitmapFont):Void
-	{
-		log("Adding bitmap font '" + name + "'");
-
-		if (__bitmapFonts.exists(name) && font != __bitmapFonts[name])
-		{
-			log("Warning: name was already in use; the previous font will be replaced.");
-			__bitmapFonts[name].dispose();
-		}
-
-		__bitmapFonts[name] = font;
-	}
     
     /** Register a bitmap font under a certain name. It will be available right away.
      *  If the name was already taken, the existing font will be disposed and replaced
@@ -582,17 +532,6 @@
         
         __byteArrays.remove(name);
     }
-	
-	/** Removes a certain bitmap font, optionally disposing it. */
-	public function removeBitmapFont(name:String, dispose:Bool=true):Void
-	{
-		log("Removing bitmap font '" + name + "'");
-
-		if (dispose && __bitmapFonts.exists(name))
-			__bitmapFonts[name].dispose();
-
-		__bitmapFonts.remove(name);
-	}
     
     /** Removes a certain bitmap font, optionally disposing it. */
     public function removeBitmapFont(name:String, dispose:Bool=true):Void
@@ -608,11 +547,7 @@
     /** Empties the queue and aborts any pending load operations. */
     public function purgeQueue():Void
     {
-<<<<<<< HEAD
-		__queue.splice(0, __queue.length);
-=======
         __queue.splice(0, __queue.length);
->>>>>>> edf3c31a
         dispatchEventWith(Event.CANCEL);
     }
     
@@ -631,11 +566,7 @@
         __xmls = new Map<String, Xml>();
         __objects = new Map<String, Dynamic>();
         __byteArrays = new Map<String, ByteArray>();
-<<<<<<< HEAD
-		__bitmapFonts = new Map<String, BitmapFont>();
-=======
         __bitmapFonts = new Map<String, BitmapFont>();
->>>>>>> edf3c31a
     }
     
     // queued adding
@@ -734,19 +665,11 @@
         else                 options = options.clone();
         
         log("Enqueuing '" + name + "'");
-<<<<<<< HEAD
-		
-		#if air
-		if (Std.is(asset, flash.filesystem.File))
-			asset = StringTools.urlDecode(Reflect.field(asset, "url"));
-		#end
-=======
         
         #if air
         if (Std.is(asset, flash.filesystem.File))
             asset = StringTools.urlDecode(Reflect.field(asset, "url"));
         #end
->>>>>>> edf3c31a
         
         __queue.push({
             name: name,
@@ -870,21 +793,12 @@
             }
 
             var texture:Texture;
-<<<<<<< HEAD
-			var name:String;
-			var fontName:String;
-            var xml:Xml = xmls[index];
-            var rootNode:String = xml.nodeName;
-            var xmlProgress:Float = (index + 1) / (xmls.length + 1);
-			var bitmapFont:BitmapFont;
-=======
             var name:String;
             var fontName:String;
             var xml:Xml = xmls[index];
             var rootNode:String = xml.nodeName;
             var xmlProgress:Float = (index + 1) / (xmls.length + 1);
             var bitmapFont:BitmapFont;
->>>>>>> edf3c31a
 
             if (rootNode == "TextureAtlas")
             {
@@ -894,42 +808,19 @@
                 if (texture != null) addTextureAtlas(name, new TextureAtlas(texture, xml));
                 else log("Cannot create atlas: texture '" + name + "' is missing.");
                     
-<<<<<<< HEAD
-				if (__keepAtlasXmls) addXml(name, xml);
-				#if 0
-				else System.disposeXML(xml);
-				#end
-=======
                 if (__keepAtlasXmls) addXml(name, xml);
                 #if 0
                 else System.disposeXML(xml);
                 #end
->>>>>>> edf3c31a
             }
             else if (rootNode == "font")
             {
                 name = getName(xml.elementsNamed("pages").next().elementsNamed("page").next().get("file"));
-<<<<<<< HEAD
-				fontName = __registerBitmapFontsWithFontFace ? xml.elementsNamed("info").next().get("face") : name;
-=======
                 fontName = __registerBitmapFontsWithFontFace ? xml.elementsNamed("info").next().get("face") : name;
->>>>>>> edf3c31a
                 texture = getTexture(name);
 
                 if (texture != null)
                 {
-<<<<<<< HEAD
-					bitmapFont = new BitmapFont(texture, xml);
-					addBitmapFont(fontName, bitmapFont);
-					TextField.registerCompositor(bitmapFont, fontName);
-                }
-                else log("Cannot create bitmap font: texture '" + name + "' is missing.");
-				
-				if (__keepFontXmls) addXml(name, xml);
-				#if 0
-				else System.disposeXML(xml);
-				#end
-=======
                     bitmapFont = new BitmapFont(texture, xml);
                     addBitmapFont(fontName, bitmapFont);
                     TextField.registerCompositor(bitmapFont, fontName);
@@ -940,7 +831,6 @@
                 #if 0
                 else System.disposeXML(xml);
                 #end
->>>>>>> edf3c31a
             }
             else
                 throw new Error("XML contents not recognized: " + rootNode);
@@ -1543,15 +1433,6 @@
     public var numConnections(get, set):Int;
     private function get_numConnections():Int { return __numConnections; }
     private function set_numConnections(value:Int):Int { return __numConnections = value; }
-<<<<<<< HEAD
-	
-	/** Indicates if bitmap fonts should be registered with their "face" attribute from the
-	 *  font XML file. Per default, they are registered with the name of the texture file.
-	 *  @default false */
-	public var registerBitmapFontsWithFontFace(get, set):Bool;
-	public function get_registerBitmapFontsWithFontFace():Bool { return __registerBitmapFontsWithFontFace; }
-	public function set_registerBitmapFontsWithFontFace(value:Bool):Bool { return __registerBitmapFontsWithFontFace = value; }
-=======
     
     /** Indicates if bitmap fonts should be registered with their "face" attribute from the
      *  font XML file. Per default, they are registered with the name of the texture file.
@@ -1559,7 +1440,6 @@
     public var registerBitmapFontsWithFontFace(get, set):Bool;
     public function get_registerBitmapFontsWithFontFace():Bool { return __registerBitmapFontsWithFontFace; }
     public function set_registerBitmapFontsWithFontFace(value:Bool):Bool { return __registerBitmapFontsWithFontFace = value; }
->>>>>>> edf3c31a
 }
 
 @:dox(hide) typedef QueuedAsset = {
