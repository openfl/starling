--- conflicted
+++ resolved
@@ -341,13 +341,8 @@
 
             sClampUV[0] = texture.width  / texture.root.width  - 0.5 / texture.root.nativeWidth;
             sClampUV[1] = texture.height / texture.root.height - 0.5 / texture.root.nativeHeight;
-<<<<<<< HEAD
-			var mapRepeat:Bool = _mapRepeat && _mapTexture.root.isPotTexture;
-			
-=======
             var mapRepeat:Bool = _mapRepeat && _mapTexture.root.isPotTexture;
             
->>>>>>> edf3c31a
             vertexFormat.setVertexBufferAt(2, vertexBuffer, "mapTexCoords");
             context.setProgramConstantsFromVector(Context3DProgramType.FRAGMENT, 0, sOffset);
             context.setProgramConstantsFromVector(Context3DProgramType.FRAGMENT, 1, sClampUV);
