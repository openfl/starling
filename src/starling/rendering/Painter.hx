--- conflicted
+++ resolved
@@ -957,11 +957,7 @@
     {
         _enableErrorChecking = value;
         if (_context != null) _context.enableErrorChecking = value;
-<<<<<<< HEAD
-		if (value) trace("[Starling] Warning: 'enableErrorChecking' has a " +
-=======
         if (value) trace("[Starling] Warning: 'enableErrorChecking' has a " +
->>>>>>> edf3c31a
                 "negative impact on performance. Never activate for release builds!");
         return value;
     }
