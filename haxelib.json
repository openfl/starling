--- conflicted
+++ resolved
@@ -4,13 +4,8 @@
 	"license": "BSD",
 	"tags": [ "starling", "2d", "gpu", "openfl", "flash", "air", "js", "web", "cpp" ],
 	"description": "The Cross-Platform Game Engine",
-<<<<<<< HEAD
 	"version": "2.7",
-	"releasenote": "Update to 2.7",
-	"contributors": [ "p.j.shand", "singmajesty", "tbyrne" ],
-=======
-	"version": "2.5.1",
-	"releasenote": "Fix circular reference in NPM release, minor null fix",
+	"releasenote": "Update to Starling 2.7",
 	"contributors": [
 		"p.j.shand",
 		"singmajesty",
@@ -18,7 +13,6 @@
 		"bowlerhat",
 		"Dimensionscape"
 	],
->>>>>>> ee94b4f7
 	"dependencies": {},
 	"classPath": "src"
 }