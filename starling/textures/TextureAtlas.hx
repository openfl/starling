// =================================================================================================
//
//	Starling Framework
//	Copyright 2011-2014 Gamua. All Rights Reserved.
//
//	This program is free software. You can redistribute and/or modify it
//	in accordance with the terms of the accompanying license agreement.
//
// =================================================================================================

package starling.textures;
import flash.geom.Rectangle;

import flash.geom.Rectangle;
import starling.textures.Texture;

import starling.utils.cleanMasterString;

/** A texture atlas is a collection of many smaller textures in one big image. This class
 *  is used to access textures from such an atlas.
 *  
 *  <p>Using a texture atlas for your textures solves two problems:</p>
 *  
 *  <ul>
 *    <li>Whenever you switch between textures, the batching of image objects is disrupted.</li>
 *    <li>Any Stage3D texture has to have side lengths that are powers of two. Starling hides 
 *        this limitation from you, but at the cost of additional graphics memory.</li>
 *  </ul>
 *  
 *  <p>By using a texture atlas, you avoid both texture switches and the power-of-two 
 *  limitation. All textures are within one big "super-texture", and Starling takes care that 
 *  the correct part of this texture is displayed.</p>
 *  
 *  <p>There are several ways to create a texture atlas. One is to use the atlas generator 
 *  script that is bundled with Starling's sibling, the <a href="http://www.sparrow-framework.org">
 *  Sparrow framework</a>. It was only tested in Mac OS X, though. A great multi-platform 
 *  alternative is the commercial tool <a href="http://www.texturepacker.com">
 *  Texture Packer</a>.</p>
 *  
 *  <p>Whatever tool you use, Starling expects the following file format:</p>
 * 
 *  <listing>
 * 	&lt;TextureAtlas imagePath='atlas.png'&gt;
 * 	  &lt;SubTexture name='texture_1' x='0'  y='0' width='50' height='50'/&gt;
 * 	  &lt;SubTexture name='texture_2' x='50' y='0' width='20' height='30'/&gt; 
 * 	&lt;/TextureAtlas&gt;
 *  </listing>
 *  
 *  <strong>Texture Frame</strong>
 *
 *  <p>If your images have transparent areas at their edges, you can make use of the 
 *  <code>frame</code> property of the Texture class. Trim the texture by removing the 
 *  transparent edges and specify the original texture size like this:</p>
 * 
 *  <listing>
 * 	&lt;SubTexture name='trimmed' x='0' y='0' height='10' width='10'
 * 	    frameX='-10' frameY='-10' frameWidth='30' frameHeight='30'/&gt;
 *  </listing>
 *
 *  <strong>Texture Rotation</strong>
 *
 *  <p>Some atlas generators can optionally rotate individual textures to optimize the texture
 *  distribution. This is supported via the boolean attribute "rotated". If it is set to
 *  <code>true</code> for a certain subtexture, this means that the texture on the atlas
 *  has been rotated by 90 degrees, clockwise. Starling will undo that rotation by rotating
 *  it counter-clockwise.</p>
 *
 *  <p>In this case, the positional coordinates (<code>x, y, width, height</code>)
 *  are expected to point at the subtexture as it is present on the atlas (in its rotated
 *  form), while the "frame" properties must describe the texture in its upright form.</p>
 *
 */
class TextureAtlas
{
    private var mAtlasTexture:Texture;
<<<<<<< HEAD
    private var mTextureInfos:Map<String, TextureInfo>;
=======
    private var mSubTextures:Dictionary;
    private var mSubTextureNames:Vector.<String>;
>>>>>>> 9f5cc247
    
    /** helper objects */
    private static var sNames:Array<String> = new Array<String>();
    
    /** Create a texture atlas from a texture by parsing the regions from an XML file. */
    public function new(texture:Texture, atlasXml:Xml=null)
    {
<<<<<<< HEAD
        mTextureInfos = new Map<String, TextureInfo>();
=======
        mSubTextures = new Dictionary();
>>>>>>> 9f5cc247
        mAtlasTexture = texture;
        
        if (atlasXml != null)
            parseAtlasXml(atlasXml);
    }
    
    /** Disposes the atlas texture. */
    public function dispose():Void
    {
        mAtlasTexture.dispose();
    }
    
    /** This function is called by the constructor and will parse an XML in Starling's 
     *  default atlas file format. Override this method to create custom parsing logic
     *  (e.g. to support a different file format). */
    private function parseAtlasXml(atlasXml:Xml):Void
    {
        var scale:Float = mAtlasTexture.scale;
        var region:Rectangle = new Rectangle();
        var frame:Rectangle  = new Rectangle();
        
        for(subTexture in atlasXml.elementsNamed("SubTexture"))
        {
<<<<<<< HEAD
            var name:String        = subTexture.get("name");
            var x:Float           = Std.parseFloat(subTexture.get("x")) / scale;
            var y:Float           = Std.parseFloat(subTexture.get("y")) / scale;
            var width:Float       = Std.parseFloat(subTexture.get("width")) / scale;
            var height:Float      = Std.parseFloat(subTexture.get("height")) / scale;
            var frameX:Float      = Std.parseFloat(subTexture.get("frameX")) / scale;
            var frameY:Float      = Std.parseFloat(subTexture.get("frameY")) / scale;
            var frameWidth:Float  = Std.parseFloat(subTexture.get("frameWidth")) / scale;
            var frameHeight:Float = Std.parseFloat(subTexture.get("frameHeight")) / scale;
            var rotated:Bool    = parseBool(subTexture.get("rotated"));
            
            var region:Rectangle = new Rectangle(x, y, width, height);
            var frame:Rectangle  = frameWidth > 0 && frameHeight > 0 ?
                    new Rectangle(frameX, frameY, frameWidth, frameHeight) : null;
            
            addRegion(name, region, frame, rotated);
=======
            var name:String        = cleanMasterString(subTexture.@name);
            var x:Float           = parseFloat(subTexture.@x) / scale;
            var y:Float           = parseFloat(subTexture.@y) / scale;
            var width:Float       = parseFloat(subTexture.@width)  / scale;
            var height:Float      = parseFloat(subTexture.@height) / scale;
            var frameX:Float      = parseFloat(subTexture.@frameX) / scale;
            var frameY:Float      = parseFloat(subTexture.@frameY) / scale;
            var frameWidth:Float  = parseFloat(subTexture.@frameWidth)  / scale;
            var frameHeight:Float = parseFloat(subTexture.@frameHeight) / scale;
            var rotated:Bool    = parseBool( subTexture.@rotated);

            region.setTo(x, y, width, height);
            frame.setTo(frameX, frameY, frameWidth, frameHeight);

            if (frameWidth > 0 && frameHeight > 0)
                addRegion(name, region, frame, rotated);
            else
                addRegion(name, region, null,  rotated);
>>>>>>> 9f5cc247
        }
    }
    
    /** Retrieves a SubTexture by name. Returns <code>null</code> if it is not found. */
    public function getTexture(name:String):Texture
    {
        return mSubTextures[name];
    }
    
    /** Returns all textures that start with a certain string, sorted alphabetically
     *  (especially useful for "MovieClip"). */
    public function getTextures(prefix:String="", result:Array<Texture>=null):Array<Texture>
    {
        if (result == null) result = new Array<Texture>();
        
<<<<<<< HEAD
        for (name in getNames(prefix, sNames)) 
            result.push(getTexture(name)); 
=======
        for each (var name:String in getNames(prefix, sNames)) 
            result[result.length] = getTexture(name); // avoid 'push'
>>>>>>> 9f5cc247

        sNames = [];
        return result;
    }
    
    /** Returns all texture names that start with a certain string, sorted alphabetically. */
    public function getNames(prefix:String="", result:Array<String>=null):Array<String>
    {
<<<<<<< HEAD
        if (result == null) result = new Array<String>();
        
        for (name in mTextureInfos.keys())
=======
        var name:String;
        if (result == null) result = new <String>[];
        
        if (mSubTextureNames == null)
        {
            // optimization: store sorted list of texture names
            mSubTextureNames = new <String>[];
            for (name in mSubTextures) mSubTextureNames[mSubTextureNames.length] = name;
            mSubTextureNames.sort(Array.CASEINSENSITIVE);
        }

        for each (name in mSubTextureNames)
>>>>>>> 9f5cc247
            if (name.indexOf(prefix) == 0)
                result[result.length] = name;
        
<<<<<<< HEAD
        result.sort(compare);
=======
>>>>>>> 9f5cc247
        return result;
    }
    
    /** Returns the region rectangle associated with a specific name, or <code>null</code>
     *  if no region with that name has been registered. */
    public function getRegion(name:String):Rectangle
    {
<<<<<<< HEAD
        var info:TextureInfo = mTextureInfos[name];
        return info != null ? info.region : null;
=======
        var subTexture:SubTexture = mSubTextures[name];
        return subTexture ? subTexture.region : null;
>>>>>>> 9f5cc247
    }
    
    /** Returns the frame rectangle of a specific region, or <code>null</code> if that region 
     *  has no frame. */
    public function getFrame(name:String):Rectangle
    {
<<<<<<< HEAD
        var info:TextureInfo = mTextureInfos[name];
        return info != null ? info.frame : null;
=======
        var subTexture:SubTexture = mSubTextures[name];
        return subTexture ? subTexture.frame : null;
>>>>>>> 9f5cc247
    }
    
    /** If true, the specified region in the atlas is rotated by 90 degrees (clockwise). The
     *  SubTexture is thus rotated counter-clockwise to cancel out that transformation. */
    public function getRotation(name:String):Bool
    {
<<<<<<< HEAD
        var info:TextureInfo = mTextureInfos[name];
        return info != null ? info.rotated : false;
=======
        var subTexture:SubTexture = mSubTextures[name];
        return subTexture ? subTexture.rotated : false;
>>>>>>> 9f5cc247
    }

    /** Adds a named region for a SubTexture (described by rectangle with coordinates in
     *  points) with an optional frame. */
    public function addRegion(name:String, region:Rectangle, frame:Rectangle=null,
                              rotated:Bool=false):Void
    {
        mSubTextures[name] = new SubTexture(mAtlasTexture, region, false, frame, rotated);
        mSubTextureNames = null;
    }
    
    /** Removes a region with a certain name. */
    public function removeRegion(name:String):Void
    {
<<<<<<< HEAD
        mTextureInfos.remove(name);
=======
        var subTexture:SubTexture = mSubTextures[name];
        if (subTexture) subTexture.dispose();
        delete mSubTextures[name];
        mSubTextureNames = null;
>>>>>>> 9f5cc247
    }
    
    /** The base texture that makes up the atlas. */
    public var texture(get, never):Texture;
    private function get_texture():Texture { return mAtlasTexture; }
    
    // utility methods

    private static function parseBool(value:String):Bool
    {
        return value != null ? value.toLowerCase() == "true" : false;
    }
<<<<<<< HEAD

    private function compare(a:String, b:String) {return (a < b) ? -1 : (a > b) ? 1 : 0;}
}


class TextureInfo
{
public var region:Rectangle;
public var frame:Rectangle;
public var rotated:Bool;

public function new(region:Rectangle, frame:Rectangle, rotated:Bool)
{
    this.region = region;
    this.frame = frame;
    this.rotated = rotated;       
=======
>>>>>>> 9f5cc247
}
}<|MERGE_RESOLUTION|>--- conflicted
+++ resolved
@@ -11,10 +11,7 @@
 package starling.textures;
 import flash.geom.Rectangle;
 
-import flash.geom.Rectangle;
-import starling.textures.Texture;
-
-import starling.utils.cleanMasterString;
+//import starling.utils.cleanMasterString;
 
 /** A texture atlas is a collection of many smaller textures in one big image. This class
  *  is used to access textures from such an atlas.
@@ -73,12 +70,8 @@
 class TextureAtlas
 {
     private var mAtlasTexture:Texture;
-<<<<<<< HEAD
-    private var mTextureInfos:Map<String, TextureInfo>;
-=======
-    private var mSubTextures:Dictionary;
-    private var mSubTextureNames:Vector.<String>;
->>>>>>> 9f5cc247
+    private var mSubTextures:Map<String, SubTexture>;
+    private var mSubTextureNames:Array<String>;
     
     /** helper objects */
     private static var sNames:Array<String> = new Array<String>();
@@ -86,11 +79,7 @@
     /** Create a texture atlas from a texture by parsing the regions from an XML file. */
     public function new(texture:Texture, atlasXml:Xml=null)
     {
-<<<<<<< HEAD
-        mTextureInfos = new Map<String, TextureInfo>();
-=======
-        mSubTextures = new Dictionary();
->>>>>>> 9f5cc247
+        mSubTextures = new Map();
         mAtlasTexture = texture;
         
         if (atlasXml != null)
@@ -114,7 +103,6 @@
         
         for(subTexture in atlasXml.elementsNamed("SubTexture"))
         {
-<<<<<<< HEAD
             var name:String        = subTexture.get("name");
             var x:Float           = Std.parseFloat(subTexture.get("x")) / scale;
             var y:Float           = Std.parseFloat(subTexture.get("y")) / scale;
@@ -125,23 +113,6 @@
             var frameWidth:Float  = Std.parseFloat(subTexture.get("frameWidth")) / scale;
             var frameHeight:Float = Std.parseFloat(subTexture.get("frameHeight")) / scale;
             var rotated:Bool    = parseBool(subTexture.get("rotated"));
-            
-            var region:Rectangle = new Rectangle(x, y, width, height);
-            var frame:Rectangle  = frameWidth > 0 && frameHeight > 0 ?
-                    new Rectangle(frameX, frameY, frameWidth, frameHeight) : null;
-            
-            addRegion(name, region, frame, rotated);
-=======
-            var name:String        = cleanMasterString(subTexture.@name);
-            var x:Float           = parseFloat(subTexture.@x) / scale;
-            var y:Float           = parseFloat(subTexture.@y) / scale;
-            var width:Float       = parseFloat(subTexture.@width)  / scale;
-            var height:Float      = parseFloat(subTexture.@height) / scale;
-            var frameX:Float      = parseFloat(subTexture.@frameX) / scale;
-            var frameY:Float      = parseFloat(subTexture.@frameY) / scale;
-            var frameWidth:Float  = parseFloat(subTexture.@frameWidth)  / scale;
-            var frameHeight:Float = parseFloat(subTexture.@frameHeight) / scale;
-            var rotated:Bool    = parseBool( subTexture.@rotated);
 
             region.setTo(x, y, width, height);
             frame.setTo(frameX, frameY, frameWidth, frameHeight);
@@ -150,7 +121,6 @@
                 addRegion(name, region, frame, rotated);
             else
                 addRegion(name, region, null,  rotated);
->>>>>>> 9f5cc247
         }
     }
     
@@ -166,13 +136,8 @@
     {
         if (result == null) result = new Array<Texture>();
         
-<<<<<<< HEAD
         for (name in getNames(prefix, sNames)) 
-            result.push(getTexture(name)); 
-=======
-        for each (var name:String in getNames(prefix, sNames)) 
             result[result.length] = getTexture(name); // avoid 'push'
->>>>>>> 9f5cc247
 
         sNames = [];
         return result;
@@ -181,31 +146,21 @@
     /** Returns all texture names that start with a certain string, sorted alphabetically. */
     public function getNames(prefix:String="", result:Array<String>=null):Array<String>
     {
-<<<<<<< HEAD
+        var name:String;
         if (result == null) result = new Array<String>();
-        
-        for (name in mTextureInfos.keys())
-=======
-        var name:String;
-        if (result == null) result = new <String>[];
         
         if (mSubTextureNames == null)
         {
             // optimization: store sorted list of texture names
-            mSubTextureNames = new <String>[];
-            for (name in mSubTextures) mSubTextureNames[mSubTextureNames.length] = name;
-            mSubTextureNames.sort(Array.CASEINSENSITIVE);
+            mSubTextureNames = new Array<String>();
+            for (name in mSubTextures.keys()) mSubTextureNames[mSubTextureNames.length] = name;
+            mSubTextureNames.sort(compare);
         }
 
-        for each (name in mSubTextureNames)
->>>>>>> 9f5cc247
+        for (name in mSubTextureNames)
             if (name.indexOf(prefix) == 0)
                 result[result.length] = name;
         
-<<<<<<< HEAD
-        result.sort(compare);
-=======
->>>>>>> 9f5cc247
         return result;
     }
     
@@ -213,39 +168,24 @@
      *  if no region with that name has been registered. */
     public function getRegion(name:String):Rectangle
     {
-<<<<<<< HEAD
-        var info:TextureInfo = mTextureInfos[name];
-        return info != null ? info.region : null;
-=======
-        var subTexture:SubTexture = mSubTextures[name];
-        return subTexture ? subTexture.region : null;
->>>>>>> 9f5cc247
+        var subTexture:SubTexture = mSubTextures[name];
+        return subTexture != null ? subTexture.region : null;
     }
     
     /** Returns the frame rectangle of a specific region, or <code>null</code> if that region 
      *  has no frame. */
     public function getFrame(name:String):Rectangle
     {
-<<<<<<< HEAD
-        var info:TextureInfo = mTextureInfos[name];
-        return info != null ? info.frame : null;
-=======
-        var subTexture:SubTexture = mSubTextures[name];
-        return subTexture ? subTexture.frame : null;
->>>>>>> 9f5cc247
+        var subTexture:SubTexture = mSubTextures[name];
+        return subTexture != null ? subTexture.frame : null;
     }
     
     /** If true, the specified region in the atlas is rotated by 90 degrees (clockwise). The
      *  SubTexture is thus rotated counter-clockwise to cancel out that transformation. */
     public function getRotation(name:String):Bool
     {
-<<<<<<< HEAD
-        var info:TextureInfo = mTextureInfos[name];
-        return info != null ? info.rotated : false;
-=======
-        var subTexture:SubTexture = mSubTextures[name];
-        return subTexture ? subTexture.rotated : false;
->>>>>>> 9f5cc247
+        var subTexture:SubTexture = mSubTextures[name];
+        return subTexture != null ? subTexture.rotated : false;
     }
 
     /** Adds a named region for a SubTexture (described by rectangle with coordinates in
@@ -260,14 +200,10 @@
     /** Removes a region with a certain name. */
     public function removeRegion(name:String):Void
     {
-<<<<<<< HEAD
-        mTextureInfos.remove(name);
-=======
-        var subTexture:SubTexture = mSubTextures[name];
-        if (subTexture) subTexture.dispose();
-        delete mSubTextures[name];
+        var subTexture:SubTexture = mSubTextures[name];
+        if (subTexture != null) subTexture.dispose();
+        mSubTextures.remove(name);
         mSubTextureNames = null;
->>>>>>> 9f5cc247
     }
     
     /** The base texture that makes up the atlas. */
@@ -280,24 +216,6 @@
     {
         return value != null ? value.toLowerCase() == "true" : false;
     }
-<<<<<<< HEAD
 
     private function compare(a:String, b:String) {return (a < b) ? -1 : (a > b) ? 1 : 0;}
-}
-
-
-class TextureInfo
-{
-public var region:Rectangle;
-public var frame:Rectangle;
-public var rotated:Bool;
-
-public function new(region:Rectangle, frame:Rectangle, rotated:Bool)
-{
-    this.region = region;
-    this.frame = frame;
-    this.rotated = rotated;       
-=======
->>>>>>> 9f5cc247
-}
 }