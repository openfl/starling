// =================================================================================================
//
//	Starling Framework
//	Copyright 2011-2014 Gamua. All Rights Reserved.
//
//	This program is free software. You can redistribute and/or modify it
//	in accordance with the terms of the accompanying license agreement.
//
// =================================================================================================

package starling.textures;
import flash.display3D.Context3D;
import flash.display3D.VertexBuffer3D;
import flash.display3D.textures.TextureBase;
import flash.geom.Matrix;
import flash.geom.Rectangle;

import starling.core.RenderSupport;
import starling.core.Starling;
import starling.display.BlendMode;
import starling.display.DisplayObject;
import starling.display.Image;
import starling.errors.MissingContextError;
<<<<<<< HEAD
import starling.utils.PowerOfTwo.getNextPowerOfTwo;
=======
import starling.filters.FragmentFilter;
import starling.utils.SystemUtil;
import starling.utils.execute;
import starling.utils.getNextPowerOfTwo;
>>>>>>> 9f5cc247

/** A RenderTexture is a dynamic texture onto which you can draw any display object.
 * 
 *  <p>After creating a render texture, just call the <code>drawObject</code> method to render 
 *  an object directly onto the texture. The object will be drawn onto the texture at its current
 *  position, adhering its current rotation, scale and alpha properties.</p> 
 *  
 *  <p>Drawing is done very efficiently, as it is happening directly in graphics memory. After 
 *  you have drawn objects onto the texture, the performance will be just like that of a normal 
 *  texture - no matter how many objects you have drawn.</p>
 *  
 *  <p>If you draw lots of objects at once, it is recommended to bundle the drawing calls in 
 *  a block via the <code>drawBundled</code> method, like shown below. That will speed it up 
 *  immensely, allowing you to draw hundreds of objects very quickly.</p>
 *  
 * 	<pre>
 *  renderTexture.drawBundled(function():void
 *  {
 *     for (var i:int=0; i&lt;numDrawings; ++i)
 *     {
 *         image.rotation = (2 &#42; Math.PI / numDrawings) &#42; i;
 *         renderTexture.draw(image);
 *     }   
 *  });
 *  </pre>
 *  
 *  <p>To erase parts of a render texture, you can use any display object like a "rubber" by
 *  setting its blending mode to "BlendMode.ERASE".</p>
 * 
 *  <p>Beware that render textures can't be restored when the Starling's render context is lost.
 *  </p>
 *
 *  <strong>Persistence</strong>
 *
 *  <p>Persistent render textures (see the 'persistent' flag in the constructor) are more
 *  expensive, because they might have to use two render buffers internally. Disable this
 *  parameter if you don't need that.</p>
 *
 *  <p>On modern hardware, you can make use of the static 'optimizePersistentBuffers'
 *  property to overcome the need for double buffering. Use this feature with care, though!</p>
 *
 */
class RenderTexture extends SubTexture
{
    inline private static var CONTEXT_POT_SUPPORT_KEY:String = "RenderTexture.supportsNonPotDimensions";
    inline private static var PMA:Bool = true;
    
    private var mActiveTexture:Texture;
    private var mBufferTexture:Texture;
    private var mHelperImage:Image;
    private var mDrawing:Bool;
    private var mBufferReady:Bool;
    private var mIsPersistent:Bool;
    private var mSupport:RenderSupport;
    
    /** helper object */
    private static var sClipRect:Rectangle = new Rectangle();
    
    /** Indicates if new persistent textures should use a single render buffer instead of
     *  the default double buffering approach. That's faster and requires less memory, but is
     *  not supported on all hardware.
     *
     *  <p>You can safely enable this property on all iOS and Desktop systems. On Android,
     *  it's recommended to enable it only on reasonably modern hardware, e.g. only when
     *  at least one of the 'Standard' profiles is supported.</p>
     *
     *  <p>Beware: this feature requires at least Flash/AIR version 15.</p>
     *
     *  @default false
     */
    public static var optimizePersistentBuffers:Bool = false;

    /** Creates a new RenderTexture with a certain size (in points). If the texture is
     *  persistent, the contents of the texture remains intact after each draw call, allowing
     *  you to use the texture just like a canvas. If it is not, it will be cleared before each
<<<<<<< HEAD
     *  draw call. Persistancy doubles the required graphics memory! Thus, if you need the
     *  texture only for one draw (or drawBundled) call, you should deactivate it. */
    public function new(width:Int, height:Int, persistent:Bool=true, scale:Float=-1)
=======
     *  draw call.
     *
     *  <p>Beware that persistence requires an additional texture buffer (i.e. the required
     *  memory is doubled). You can avoid that via 'optimizePersistentBuffers', though.</p>
     */
    public function RenderTexture(width:Int, height:Int, persistent:Bool=true,
                                  scale:Float=-1, format:String="bgra", repeat:Bool=false)
>>>>>>> 9f5cc247
    {
        // TODO: when Adobe has fixed this bug on the iPad 1 (see 'supportsNonPotDimensions'),
        //       we can remove 'legalWidth/Height' and just pass on the original values.
        //
        // [Workaround]

        if (scale <= 0) scale = Starling.current.contentScaleFactor;

        var legalWidth:Float  = width;
        var legalHeight:Float = height;

        if (!supportsNonPotDimensions)
        {
            legalWidth  = getNextPowerOfTwo(Std.int(width  * scale)) / scale;
            legalHeight = getNextPowerOfTwo(Std.int(height * scale)) / scale;
        }

        // [/Workaround]

        mActiveTexture = Texture.empty(legalWidth, legalHeight, PMA, false, true, scale, format, repeat);
        mActiveTexture.root.onRestore = mActiveTexture.root.clear;
        
        super(mActiveTexture, new Rectangle(0, 0, width, height), true, null, false);
        
        var rootWidth:Float  = mActiveTexture.root.width;
        var rootHeight:Float = mActiveTexture.root.height;
        
        mIsPersistent = persistent;
        mSupport = new RenderSupport();
        mSupport.setProjectionMatrix(0, 0, rootWidth, rootHeight, width, height);
        
        if (persistent && (!optimizePersistentBuffers || !SystemUtil.supportsRelaxedTargetClearRequirement))
        {
            mBufferTexture = Texture.empty(legalWidth, legalHeight, PMA, false, true, scale, format, repeat);
            mBufferTexture.root.onRestore = mBufferTexture.root.clear;
            mHelperImage = new Image(mBufferTexture);
            mHelperImage.smoothing = TextureSmoothing.NONE; // solves some antialias-issues
        }
    }
    
    /** @inheritDoc */
    public override function dispose():Void
    {
        mSupport.dispose();
        mActiveTexture.dispose();
        
        if (isDoubleBuffered)
        {
            mBufferTexture.dispose();
            mHelperImage.dispose();
        }
        
        super.dispose();
    }
    
    /** Draws an object into the texture. Note that any filters on the object will currently
     *  be ignored.
     * 
     *  @param object       The object to draw.
     *  @param matrix       If 'matrix' is null, the object will be drawn adhering its 
     *                      properties for position, scale, and rotation. If it is not null,
     *                      the object will be drawn in the orientation depicted by the matrix.
     *  @param alpha        The object's alpha value will be multiplied with this value.
     *  @param antiAliasing Only supported beginning with AIR 13, and only on Desktop.
     *                      Values range from 0 (no antialiasing) to 4 (best quality).
     */
    public function draw(object:DisplayObject, matrix:Matrix=null, alpha:Float=1.0,
                         antiAliasing:Int=0):Void
    {
        if (object == null) return;
        
        if (mDrawing)
            render(object, matrix, alpha);
        else
            renderBundled(render, object, matrix, alpha, antiAliasing);
    }
    
    /** Bundles several calls to <code>draw</code> together in a block. This avoids buffer 
     *  switches and allows you to draw multiple objects into a non-persistent texture.
     *  Note that the 'antiAliasing' setting provided here overrides those provided in
     *  individual 'draw' calls.
     *  
     *  @param drawingBlock  a callback with the form: <pre>function():void;</pre>
     *  @param antiAliasing  Only supported beginning with AIR 13, and only on Desktop.
     *                       Values range from 0 (no antialiasing) to 4 (best quality). */
    public function drawBundled(drawingBlock:DisplayObject->Matrix->Float->Void, antiAliasing:Int=0):Void
    {
        renderBundled(drawingBlock, null, null, 1.0, antiAliasing);
    }
    
    private function render(object:DisplayObject, matrix:Matrix=null, alpha:Float=1.0):Void
    {
        var filter:FragmentFilter = object.filter;

        mSupport.loadIdentity();
<<<<<<< HEAD
        mSupport.blendMode = object.blendMode;
        
        if (matrix != null) mSupport.prependMatrix(matrix);
=======
        mSupport.blendMode = object.blendMode == BlendMode.AUTO ?
            BlendMode.NORMAL : object.blendMode;

        if (matrix) mSupport.prependMatrix(matrix);
>>>>>>> 9f5cc247
        else        mSupport.transformMatrix(object);

        if (filter) filter.render(object, mSupport, alpha);
        else        object.render(mSupport, alpha);
    }
    
    private function renderBundled(renderBlock:DisplayObject->Matrix->Float->Void, object:DisplayObject=null,
                                   matrix:Matrix=null, alpha:Float=1.0,
                                   antiAliasing:Int=0):Void
    {
        var context:Context3D = Starling.current.context;
        if (context == null) throw new MissingContextError();
        if (!Starling.current.contextValid) return;
        
        // switch buffers
        if (isDoubleBuffered)
        {
            var tmpTexture:Texture = mActiveTexture;
            mActiveTexture = mBufferTexture;
            mBufferTexture = tmpTexture;
            mHelperImage.texture = mBufferTexture;
        }
        
        // limit drawing to relevant area
        sClipRect.setTo(0, 0, mActiveTexture.width, mActiveTexture.height);

        mSupport.pushClipRect(sClipRect);
        mSupport.setRenderTarget(mActiveTexture, antiAliasing);
        
        if (isDoubleBuffered || !isPersistent || !mBufferReady)
            mSupport.clear();

        // draw buffer
        if (isDoubleBuffered && mBufferReady)
            mHelperImage.render(mSupport, 1.0);
        else
            mBufferReady = true;
        
        try
        {
            mDrawing = true;
            renderBlock(object, matrix, alpha);
        }
        //finally
        {
            mDrawing = false;
            mSupport.finishQuadBatch();
            mSupport.nextFrame();
            mSupport.renderTarget = null;
            mSupport.popClipRect();
        }
    }
    
    /** Clears the render texture with a certain color and alpha value. Call without any
     *  arguments to restore full transparency. */
    public function clear(rgb:UInt=0, alpha:Float=0.0):Void
    {
        var context:Context3D = Starling.current.context;
        if (context == null) throw new MissingContextError();
        if (!Starling.current.contextValid) return;
        
        mSupport.renderTarget = mActiveTexture;
        mSupport.clear(rgb, alpha);
        mSupport.renderTarget = null;
        mBufferReady = true;
    }
    
    /** On the iPad 1 (and maybe other hardware?) clearing a non-POT RectangleTexture causes
     *  an error in the next "createVertexBuffer" call. Thus, we're forced to make this
     *  really ... elegant check here. */
    private var supportsNonPotDimensions(get, never):Bool;
    private function get_supportsNonPotDimensions():Bool
    {
        // TODO: Check if the device supports npot texture
        return true;
        //var target:Starling = Starling.current;
        //var context:Context3D = Starling.current.context;
        //var support:Dynamic = target.contextData[CONTEXT_POT_SUPPORT_KEY];
//
        //if (support == null)
        //{
            //if (target.profile != "baselineConstrained" && "createRectangleTexture" in context)
            //{
                //var texture:TextureBase;
                //var buffer:VertexBuffer3D;
//
                //try
                //{
                    //texture = context["createRectangleTexture"](2, 3, "bgra", true);
                    //context.setRenderToTexture(texture);
                    //context.clear();
                    //context.setRenderToBackBuffer();
                    //context.createVertexBuffer(1, 1);
                    //support = true;
                //}
                //catch (e:Error)
                //{
                    //support = false;
                //}
                ////finally
                //{
                    //if (texture) texture.dispose();
                    //if (buffer) buffer.dispose();
                //}
            //}
            //else
            //{
                //support = false;
            //}
//
            //target.contextData[CONTEXT_POT_SUPPORT_KEY] = support;
        //}

        //return support;
    }

    // properties

    /** Indicates if the render texture is using double buffering. This might be necessary for
     *  persistent textures, depending on the runtime version and the value of
     *  'forceDoubleBuffering'. */
    private function get isDoubleBuffered():Bool { return mBufferTexture != null; }

    /** Indicates if the texture is persistent over multiple draw calls. */
<<<<<<< HEAD
    public var isPersistent(get, never):Bool;
    private function get_isPersistent():Bool { return mBufferTexture != null; }
=======
    public function get isPersistent():Bool { return mIsPersistent; }
>>>>>>> 9f5cc247
    
    /** @inheritDoc */
    public override function get_base():TextureBase { return mActiveTexture.base; }
    
    /** @inheritDoc */
    public override function get_root():ConcreteTexture { return mActiveTexture.root; }
}<|MERGE_RESOLUTION|>--- conflicted
+++ resolved
@@ -14,6 +14,7 @@
 import flash.display3D.textures.TextureBase;
 import flash.geom.Matrix;
 import flash.geom.Rectangle;
+import openfl.display3D.Context3DTextureFormat;
 
 import starling.core.RenderSupport;
 import starling.core.Starling;
@@ -21,14 +22,10 @@
 import starling.display.DisplayObject;
 import starling.display.Image;
 import starling.errors.MissingContextError;
-<<<<<<< HEAD
-import starling.utils.PowerOfTwo.getNextPowerOfTwo;
-=======
 import starling.filters.FragmentFilter;
 import starling.utils.SystemUtil;
-import starling.utils.execute;
-import starling.utils.getNextPowerOfTwo;
->>>>>>> 9f5cc247
+//import starling.utils.execute;
+import starling.utils.PowerOfTwo.getNextPowerOfTwo;
 
 /** A RenderTexture is a dynamic texture onto which you can draw any display object.
  * 
@@ -104,20 +101,15 @@
     /** Creates a new RenderTexture with a certain size (in points). If the texture is
      *  persistent, the contents of the texture remains intact after each draw call, allowing
      *  you to use the texture just like a canvas. If it is not, it will be cleared before each
-<<<<<<< HEAD
-     *  draw call. Persistancy doubles the required graphics memory! Thus, if you need the
-     *  texture only for one draw (or drawBundled) call, you should deactivate it. */
-    public function new(width:Int, height:Int, persistent:Bool=true, scale:Float=-1)
-=======
      *  draw call.
      *
      *  <p>Beware that persistence requires an additional texture buffer (i.e. the required
      *  memory is doubled). You can avoid that via 'optimizePersistentBuffers', though.</p>
      */
-    public function RenderTexture(width:Int, height:Int, persistent:Bool=true,
-                                  scale:Float=-1, format:String="bgra", repeat:Bool=false)
->>>>>>> 9f5cc247
-    {
+    public function new(width:Int, height:Int, persistent:Bool=true,
+                                  scale:Float=-1, format:Context3DTextureFormat=null, repeat:Bool=false)
+    {
+        if (format == null) format = Context3DTextureFormat.BGRA;
         // TODO: when Adobe has fixed this bug on the iPad 1 (see 'supportsNonPotDimensions'),
         //       we can remove 'legalWidth/Height' and just pass on the original values.
         //
@@ -212,19 +204,13 @@
         var filter:FragmentFilter = object.filter;
 
         mSupport.loadIdentity();
-<<<<<<< HEAD
-        mSupport.blendMode = object.blendMode;
-        
-        if (matrix != null) mSupport.prependMatrix(matrix);
-=======
         mSupport.blendMode = object.blendMode == BlendMode.AUTO ?
             BlendMode.NORMAL : object.blendMode;
 
-        if (matrix) mSupport.prependMatrix(matrix);
->>>>>>> 9f5cc247
+        if (matrix != null) mSupport.prependMatrix(matrix);
         else        mSupport.transformMatrix(object);
 
-        if (filter) filter.render(object, mSupport, alpha);
+        if (filter != null) filter.render(object, mSupport, alpha);
         else        object.render(mSupport, alpha);
     }
     
@@ -343,15 +329,12 @@
     /** Indicates if the render texture is using double buffering. This might be necessary for
      *  persistent textures, depending on the runtime version and the value of
      *  'forceDoubleBuffering'. */
-    private function get isDoubleBuffered():Bool { return mBufferTexture != null; }
+    private var isDoubleBuffered(get, never):Bool;
+    private function get_isDoubleBuffered():Bool { return mBufferTexture != null; }
 
     /** Indicates if the texture is persistent over multiple draw calls. */
-<<<<<<< HEAD
     public var isPersistent(get, never):Bool;
-    private function get_isPersistent():Bool { return mBufferTexture != null; }
-=======
-    public function get isPersistent():Bool { return mIsPersistent; }
->>>>>>> 9f5cc247
+    public function get_isPersistent():Bool { return mIsPersistent; }
     
     /** @inheritDoc */
     public override function get_base():TextureBase { return mActiveTexture.base; }
