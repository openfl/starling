// =================================================================================================
//
//	Starling Framework
//	Copyright 2011-2014 Gamua. All Rights Reserved.
//
//	This program is free software. You can redistribute and/or modify it
//	in accordance with the terms of the accompanying license agreement.
//
// =================================================================================================

package starling.textures;
import openfl.display3D.Context3DTextureFormat;
import starling.core.Starling;

/** The TextureOptions class specifies options for loading textures with the 'Texture.fromData'
 *  method. */ 
class TextureOptions
{
    private var mScale:Float;
    private var mFormat:Context3DTextureFormat;
    private var mMipMapping:Bool;
    private var mOptimizeForRenderToTexture:Bool = false;
    private var mOnReady:Void->Void = null;
    private var mRepeat:Bool = false;
    
    public function new(scale:Float=1.0, mipMapping:Bool=false, 
                                   format:Context3DTextureFormat=null, repeat:Bool=false)
    {
        if (format == null) format = Context3DTextureFormat.BGRA;
        mScale = scale;
        mFormat = format;
        mMipMapping = mipMapping;
        mRepeat = repeat;
    }
    
    /** Creates a clone of the TextureOptions object with the exact same properties. */
    public function clone():TextureOptions
    {
        var clone:TextureOptions = new TextureOptions(mScale, mMipMapping, mFormat, mRepeat);
        clone.mOptimizeForRenderToTexture = mOptimizeForRenderToTexture;
        clone.mOnReady = mOnReady;
        return clone;
    }

    /** The scale factor, which influences width and height properties. If you pass '-1',
     *  the current global content scale factor will be used. */
    public var scale(get, set):Float;
    private function get_scale():Float { return mScale; }
    private function set_scale(value:Float):Float
    {
        mScale = value > 0 ? value : Starling.current.contentScaleFactor;
        return mScale;
    }
    
<<<<<<< HEAD
    /** The <code>Context3DTextureFormat</code> of the underlying texture data. */
    public var format(get, set):Context3DTextureFormat;
    private function get_format():Context3DTextureFormat { return mFormat; }
    private function set_format(value:Context3DTextureFormat):Context3DTextureFormat { return mFormat = value; }
=======
    /** The <code>Context3DTextureFormat</code> of the underlying texture data. Only used
     *  for textures that are created from Bitmaps; the format of ATF files is set when they
     *  are created. */
    public function get format():String { return mFormat; }
    public function set format(value:String):Void { mFormat = value; }
>>>>>>> 9f5cc247
    
    /** Indicates if the texture contains mip maps. */ 
    public var mipMapping(get, set):Bool;
    private function get_mipMapping():Bool { return mMipMapping; }
    private function set_mipMapping(value:Bool):Bool { return mMipMapping = value; }
    
    /** Indicates if the texture will be used as render target. */
    public var optimizeForRenderToTexture(get, set):Bool;
    private function get_optimizeForRenderToTexture():Bool { return mOptimizeForRenderToTexture; }
    private function set_optimizeForRenderToTexture(value:Bool):Bool { return mOptimizeForRenderToTexture = value; }
 
    /** Indicates if the texture should repeat like a wallpaper or stretch the outermost pixels.
     *  Note: this only works in textures with sidelengths that are powers of two and 
     *  that are not loaded from a texture atlas (i.e. no subtextures). @default false */
    public var repeat(get, set):Bool;
    private function get_repeat():Bool { return mRepeat; }
    private function set_repeat(value:Bool):Bool { return mRepeat = value; }

    /** A callback that is used only for ATF textures; if it is set, the ATF data will be
     *  decoded asynchronously. The texture can only be used when the callback has been
     *  executed. This property is ignored for all other texture types (they are ready
     *  immediately when the 'Texture.from...' method returns, anyway).
     *  
     *  <p>This is the expected function definition: 
     *  <code>function(texture:Texture):void;</code></p> 
     */
    public var onReady(get, set):Void->Void;
    private function get_onReady():Void->Void { return mOnReady; }
    private function set_onReady(value:Void->Void):Void->Void { return mOnReady = value; }
}<|MERGE_RESOLUTION|>--- conflicted
+++ resolved
@@ -52,18 +52,12 @@
         return mScale;
     }
     
-<<<<<<< HEAD
-    /** The <code>Context3DTextureFormat</code> of the underlying texture data. */
+    /** The <code>Context3DTextureFormat</code> of the underlying texture data. Only used
+     *  for textures that are created from Bitmaps; the format of ATF files is set when they
+     *  are created. */
     public var format(get, set):Context3DTextureFormat;
     private function get_format():Context3DTextureFormat { return mFormat; }
     private function set_format(value:Context3DTextureFormat):Context3DTextureFormat { return mFormat = value; }
-=======
-    /** The <code>Context3DTextureFormat</code> of the underlying texture data. Only used
-     *  for textures that are created from Bitmaps; the format of ATF files is set when they
-     *  are created. */
-    public function get format():String { return mFormat; }
-    public function set format(value:String):Void { mFormat = value; }
->>>>>>> 9f5cc247
     
     /** Indicates if the texture contains mip maps. */ 
     public var mipMapping(get, set):Bool;
