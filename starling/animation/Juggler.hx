--- conflicted
+++ resolved
@@ -1,569 +1,287 @@
-<<<<<<< HEAD
-// =================================================================================================
-//
-//	Starling Framework
-//	Copyright 2011 Gamua OG. All Rights Reserved.
-//
-//	This program is free software. You can redistribute and/or modify it
-//	in accordance with the terms of the accompanying license agreement.
-//
-// =================================================================================================
-
-package starling.animation;
-import openfl.errors.ArgumentError;
-import starling.events.Event;
-import starling.events.EventDispatcher;
-
-/** The Juggler takes objects that implement IAnimatable (like Tweens) and executes them.
- * 
- *  <p>A juggler is a simple object. It does no more than saving a list of objects implementing 
- *  "IAnimatable" and advancing their time if it is told to do so (by calling its own 
- *  "advanceTime"-method). When an animation is completed, it throws it away.</p>
- *  
- *  <p>There is a default juggler available at the Starling class:</p>
- *  
- *  <pre>
- *  var juggler:Juggler = Starling.juggler;
- *  </pre>
- *  
- *  <p>You can create juggler objects yourself, just as well. That way, you can group 
- *  your game into logical components that handle their animations independently. All you have
- *  to do is call the "advanceTime" method on your custom juggler once per frame.</p>
- *  
- *  <p>Another handy feature of the juggler is the "delayCall"-method. Use it to 
- *  execute a function at a later time. Different to conventional approaches, the method
- *  will only be called when the juggler is advanced, giving you perfect control over the 
- *  call.</p>
- *  
- *  <pre>
- *  juggler.delayCall(object.removeFromParent, 1.0);
- *  juggler.delayCall(object.addChild, 2.0, theChild);
- *  juggler.delayCall(function():Void { doSomethingFunny(); }, 3.0);
- *  </pre>
- * 
- *  @see Tween
- *  @see DelayedCall 
- */
-class Juggler implements IAnimatable
-{
-    private var mObjects:Array<IAnimatable>;
-    private var mElapsedTime:Float;
-    
-    /** Create an empty juggler. */
-    public function new()
-    {
-        mElapsedTime = 0;
-        mObjects = new Array<IAnimatable>();
-    }
-
-    /** Adds an object to the juggler. */
-    public function add(object:IAnimatable):Void
-    {
-        if (object != null && mObjects.indexOf(object) == -1) 
-        {
-            mObjects.push(object);
-        
-            var dispatcher:EventDispatcher = Std.is(object, EventDispatcher) ? cast object : null;
-            if (dispatcher != null) dispatcher.addEventListener(Event.REMOVE_FROM_JUGGLER, onRemove);
-        }
-    }
-    
-    /** Determines if an object has been added to the juggler. */
-    public function contains(object:IAnimatable):Bool
-    {
-        return mObjects.indexOf(object) != -1;
-    }
-    
-    /** Removes an object from the juggler. */
-    public function remove(object:IAnimatable):Void
-    {
-        if (object == null) return;
-        
-        var dispatcher:EventDispatcher = cast(object, EventDispatcher);
-        if (dispatcher != null) dispatcher.removeEventListener(Event.REMOVE_FROM_JUGGLER, onRemove);
-
-        var index:Int = mObjects.indexOf(object);
-        if (index != -1) mObjects[index] = null;
-    }
-    
-    /** Removes all tweens with a certain target. */
-    public function removeTweens(target:Dynamic):Void
-    {
-        if (target == null) return;
-        
-        var i:Int = mObjects.length - 1;
-        while(i >= 0)
-        {
-            var tween:Tween = cast(mObjects[i], Tween);
-            if (tween != null && tween.target == target)
-            {
-                tween.removeEventListener(Event.REMOVE_FROM_JUGGLER, onRemove);
-                mObjects[i] = null;
-            }
-            --i;
-        }
-    }
-    
-    /** Figures out if the juggler contains one or more tweens with a certain target. */
-    public function containsTweens(target:Dynamic):Bool
-    {
-        if (target == null) return false;
-        
-        var i:Int = mObjects.length - 1;
-        while(i >= 0)
-        {
-            var tween:Tween = cast(mObjects[i], Tween);
-            if (tween != null && tween.target == target) return true;
-            --i;
-        }
-        
-        return false;
-    }
-    
-    /** Removes all objects at once. */
-    public function purge():Void
-    {
-        // the object vector is not purged right away, because if this method is called 
-        // from an 'advanceTime' call, this would make the loop crash. Instead, the
-        // vector is filled with 'null' values. They will be cleaned up on the next call
-        // to 'advanceTime'.
-        
-        var i:Int = mObjects.length - 1;
-        while(i >= 0)
-        {
-            var dispatcher:EventDispatcher = cast(mObjects[i], EventDispatcher);
-            if (dispatcher != null) dispatcher.removeEventListener(Event.REMOVE_FROM_JUGGLER, onRemove);
-            mObjects[i] = null;
-            --i;
-        }
-    }
-    
-    /** Delays the execution of a function until <code>delay</code> seconds have passed.
-     *  This method provides a convenient alternative for creating and adding a DelayedCall
-     *  manually.
-     *
-     *  <p>To cancel the call, pass the returned 'IAnimatable' instance to 'Juggler.remove()'.
-     *  Do not use the returned IAnimatable otherwise; it is taken from a pool and will be
-     *  reused.</p> */
-    public function delayCall(call:Array<Dynamic>->Void, delay:Float, args:Array<Dynamic>):IAnimatable
-    {
-        if (call == null) return null;
-        
-        var delayedCall:DelayedCall = DelayedCall.fromPool(call, delay, args);
-        delayedCall.addEventListener(Event.REMOVE_FROM_JUGGLER, onPooledDelayedCallComplete);
-        add(delayedCall);
-
-        return delayedCall; 
-    }
-
-    /** Runs a function at a specified interval (in seconds). A 'repeatCount' of zero
-     *  means that it runs indefinitely.
-     *
-     *  <p>To cancel the call, pass the returned 'IAnimatable' instance to 'Juggler.remove()'.
-     *  Do not use the returned IAnimatable otherwise; it is taken from a pool and will be
-     *  reused.</p> */
-    public function repeatCall(call:Array<Dynamic>->Void, interval:Float, repeatCount:Int=0, args:Array<Dynamic>):IAnimatable
-    {
-        if (call == null) return null;
-        
-        var delayedCall:DelayedCall = DelayedCall.fromPool(call, interval, args);
-        delayedCall.repeatCount = repeatCount;
-        delayedCall.addEventListener(Event.REMOVE_FROM_JUGGLER, onPooledDelayedCallComplete);
-        add(delayedCall);
-        
-        return delayedCall;
-    }
-    
-    private function onPooledDelayedCallComplete(event:Event):Void
-    {
-        DelayedCall.toPool(cast(event.target, DelayedCall));
-    }
-    
-    /** Utilizes a tween to animate the target object over <code>time</code> seconds. Internally,
-     *  this method uses a tween instance (taken from an object pool) that is added to the
-     *  juggler right away. This method provides a convenient alternative for creating 
-     *  and adding a tween manually.
-     *  
-     *  <p>Fill 'properties' with key-value pairs that describe both the 
-     *  tween and the animation target. Here is an example:</p>
-     *  
-     *  <pre>
-     *  juggler.tween(object, 2.0, {
-     *      transition: Transitions.EASE_IN_OUT,
-     *      delay: 20, // -> tween.delay = 20
-     *      x: 50      // -> tween.animate("x", 50)
-     *  });
-     *  </pre> 
-     *
-     *  <p>To cancel the tween, call 'Juggler.removeTweens' with the same target, or pass
-     *  the returned 'IAnimatable' instance to 'Juggler.remove()'. Do not use the returned
-     *  IAnimatable otherwise; it is taken from a pool and will be reused.</p> */
-    public function tween(target:Dynamic, time:Float, properties:Array<Dynamic>):IAnimatable
-    {
-        var tween:Tween = Tween.fromPool(target, time);
-        
-        for (property in properties)
-        {
-            var value:Dynamic = properties[property];
-            
-            if (Reflect.hasField(tween, property))
-                Reflect.setProperty(tween, property, value);
-            else if (Reflect.hasField(target, property))
-                tween.animate(property, cast(value, Float));
-            else
-                throw new ArgumentError("Invalid property: " + property);
-        }
-        
-        tween.addEventListener(Event.REMOVE_FROM_JUGGLER, onPooledTweenComplete);
-        add(tween);
-
-        return tween;
-    }
-    
-    private function onPooledTweenComplete(event:Event):Void
-    {
-        Tween.toPool(cast(event.target, Tween));
-    }
-    
-    /** Advances all objects by a certain time (in seconds). */
-    public function advanceTime(time:Float):Void
-    {   
-        var numObjects:Int = mObjects.length;
-        var currentIndex:Int = 0;
-        var i:Int = 0;
-        
-        mElapsedTime += time;
-        if (numObjects == 0) return;
-        
-        // there is a high probability that the "advanceTime" function modifies the list 
-        // of animatables. we must not process new objects right now (they will be processed
-        // in the next frame), and we need to clean up any empty slots in the list.
-
-        while (i < numObjects)
-        {
-            var object:IAnimatable = mObjects[i];
-            if (object != null)
-            {
-                // shift objects into empty slots along the way
-                if (currentIndex != i) 
-                {
-                    mObjects[currentIndex] = object;
-                    mObjects[i] = null;
-                }
-                
-                object.advanceTime(time);
-                ++currentIndex;
-            }
-            
-            ++i;
-        }
-        
-        if (currentIndex != i)
-        {
-            numObjects = mObjects.length; // count might have changed!
-
-            while (i < numObjects)
-                mObjects[currentIndex++] = mObjects[i++];
-
-            mObjects.splice(currentIndex, mObjects.length - currentIndex);
-        }
-    }
-    
-    private function onRemove(event:Event):Void
-    {
-        remove(cast(event.target, IAnimatable));
-        
-        var tween:Tween = Std.is(event.target, Tween) ? cast event.target : null;
-        if (tween != null && tween.isComplete)
-            add(tween.nextTween);
-    }
-    
-    /** The total life time of the juggler (in seconds). */
-    public var elapsedTime(get, never):Float;
-    private function get_elapsedTime():Float { return mElapsedTime; }
- 
-    /** The actual vector that contains all objects that are currently being animated. */
-    private var objects(get, never):Array<IAnimatable>;
-    private function get_objects():Array<IAnimatable> { return mObjects; }
-}
-=======
-// =================================================================================================
-//
-//	Starling Framework
-//	Copyright 2011-2014 Gamua. All Rights Reserved.
-//
-//	This program is free software. You can redistribute and/or modify it
-//	in accordance with the terms of the accompanying license agreement.
-//
-// =================================================================================================
-
-package starling.animation
-{
-import starling.core.starling_internal;
-import starling.events.Event;
-import starling.events.EventDispatcher;
-
-/** The Juggler takes objects that implement IAnimatable (like Tweens) and executes them.
- * 
- *  <p>A juggler is a simple object. It does no more than saving a list of objects implementing 
- *  "IAnimatable" and advancing their time if it is told to do so (by calling its own 
- *  "advanceTime"-method). When an animation is completed, it throws it away.</p>
- *  
- *  <p>There is a default juggler available at the Starling class:</p>
- *  
- *  <pre>
- *  var juggler:Juggler = Starling.juggler;
- *  </pre>
- *  
- *  <p>You can create juggler objects yourself, just as well. That way, you can group 
- *  your game into logical components that handle their animations independently. All you have
- *  to do is call the "advanceTime" method on your custom juggler once per frame.</p>
- *  
- *  <p>Another handy feature of the juggler is the "delayCall"-method. Use it to 
- *  execute a function at a later time. Different to conventional approaches, the method
- *  will only be called when the juggler is advanced, giving you perfect control over the 
- *  call.</p>
- *  
- *  <pre>
- *  juggler.delayCall(object.removeFromParent, 1.0);
- *  juggler.delayCall(object.addChild, 2.0, theChild);
- *  juggler.delayCall(function():void { doSomethingFunny(); }, 3.0);
- *  </pre>
- * 
- *  @see Tween
- *  @see DelayedCall 
- */
-public class Juggler implements IAnimatable
-{
-    private var mObjects:Vector.<IAnimatable>;
-    private var mElapsedTime:Float;
-    
-    /** Create an empty juggler. */
-    public function Juggler()
-    {
-        mElapsedTime = 0;
-        mObjects = new <IAnimatable>[];
-    }
-
-    /** Adds an object to the juggler. */
-    public function add(object:IAnimatable):Void
-    {
-        if (object && mObjects.indexOf(object) == -1) 
-        {
-            mObjects[mObjects.length] = object;
-        
-            var dispatcher:EventDispatcher = object as EventDispatcher;
-            if (dispatcher) dispatcher.addEventListener(Event.REMOVE_FROM_JUGGLER, onRemove);
-        }
-    }
-    
-    /** Determines if an object has been added to the juggler. */
-    public function contains(object:IAnimatable):Bool
-    {
-        return mObjects.indexOf(object) != -1;
-    }
-    
-    /** Removes an object from the juggler. */
-    public function remove(object:IAnimatable):Void
-    {
-        if (object == null) return;
-        
-        var dispatcher:EventDispatcher = object as EventDispatcher;
-        if (dispatcher) dispatcher.removeEventListener(Event.REMOVE_FROM_JUGGLER, onRemove);
-
-        var index:Int = mObjects.indexOf(object);
-        if (index != -1) mObjects[index] = null;
-    }
-    
-    /** Removes all tweens with a certain target. */
-    public function removeTweens(target:Object):Void
-    {
-        if (target == null) return;
-        
-        for (var i:Int=mObjects.length-1; i>=0; --i)
-        {
-            var tween:Tween = mObjects[i] as Tween;
-            if (tween && tween.target == target)
-            {
-                tween.removeEventListener(Event.REMOVE_FROM_JUGGLER, onRemove);
-                mObjects[i] = null;
-            }
-        }
-    }
-    
-    /** Figures out if the juggler contains one or more tweens with a certain target. */
-    public function containsTweens(target:Object):Bool
-    {
-        if (target == null) return false;
-        
-        for (var i:Int=mObjects.length-1; i>=0; --i)
-        {
-            var tween:Tween = mObjects[i] as Tween;
-            if (tween && tween.target == target) return true;
-        }
-        
-        return false;
-    }
-    
-    /** Removes all objects at once. */
-    public function purge():Void
-    {
-        // the object vector is not purged right away, because if this method is called 
-        // from an 'advanceTime' call, this would make the loop crash. Instead, the
-        // vector is filled with 'null' values. They will be cleaned up on the next call
-        // to 'advanceTime'.
-        
-        for (var i:Int=mObjects.length-1; i>=0; --i)
-        {
-            var dispatcher:EventDispatcher = mObjects[i] as EventDispatcher;
-            if (dispatcher) dispatcher.removeEventListener(Event.REMOVE_FROM_JUGGLER, onRemove);
-            mObjects[i] = null;
-        }
-    }
-    
-    /** Delays the execution of a function until <code>delay</code> seconds have passed.
-     *  This method provides a convenient alternative for creating and adding a DelayedCall
-     *  manually.
-     *
-     *  <p>To cancel the call, pass the returned 'IAnimatable' instance to 'Juggler.remove()'.
-     *  Do not use the returned IAnimatable otherwise; it is taken from a pool and will be
-     *  reused.</p> */
-    public function delayCall(call:Function, delay:Float, ...args):IAnimatable
-    {
-        if (call == null) return null;
-        
-        var delayedCall:DelayedCall = DelayedCall.starling_internal::fromPool(call, delay, args);
-        delayedCall.addEventListener(Event.REMOVE_FROM_JUGGLER, onPooledDelayedCallComplete);
-        add(delayedCall);
-
-        return delayedCall; 
-    }
-
-    /** Runs a function at a specified interval (in seconds). A 'repeatCount' of zero
-     *  means that it runs indefinitely.
-     *
-     *  <p>To cancel the call, pass the returned 'IAnimatable' instance to 'Juggler.remove()'.
-     *  Do not use the returned IAnimatable otherwise; it is taken from a pool and will be
-     *  reused.</p> */
-    public function repeatCall(call:Function, interval:Float, repeatCount:Int=0, ...args):IAnimatable
-    {
-        if (call == null) return null;
-        
-        var delayedCall:DelayedCall = DelayedCall.starling_internal::fromPool(call, interval, args);
-        delayedCall.repeatCount = repeatCount;
-        delayedCall.addEventListener(Event.REMOVE_FROM_JUGGLER, onPooledDelayedCallComplete);
-        add(delayedCall);
-        
-        return delayedCall;
-    }
-    
-    private function onPooledDelayedCallComplete(event:Event):Void
-    {
-        DelayedCall.starling_internal::toPool(event.target as DelayedCall);
-    }
-    
-    /** Utilizes a tween to animate the target object over <code>time</code> seconds. Internally,
-     *  this method uses a tween instance (taken from an object pool) that is added to the
-     *  juggler right away. This method provides a convenient alternative for creating 
-     *  and adding a tween manually.
-     *  
-     *  <p>Fill 'properties' with key-value pairs that describe both the 
-     *  tween and the animation target. Here is an example:</p>
-     *  
-     *  <pre>
-     *  juggler.tween(object, 2.0, {
-     *      transition: Transitions.EASE_IN_OUT,
-     *      delay: 20, // -> tween.delay = 20
-     *      x: 50      // -> tween.animate("x", 50)
-     *  });
-     *  </pre> 
-     *
-     *  <p>To cancel the tween, call 'Juggler.removeTweens' with the same target, or pass
-     *  the returned 'IAnimatable' instance to 'Juggler.remove()'. Do not use the returned
-     *  IAnimatable otherwise; it is taken from a pool and will be reused.</p> */
-    public function tween(target:Object, time:Float, properties:Object):IAnimatable
-    {
-        var tween:Tween = Tween.starling_internal::fromPool(target, time);
-        
-        for (var property:String in properties)
-        {
-            var value:Object = properties[property];
-            
-            if (tween.hasOwnProperty(property))
-                tween[property] = value;
-            else if (target.hasOwnProperty(property))
-                tween.animate(property, value as Float);
-            else
-                throw new ArgumentError("Invalid property: " + property);
-        }
-        
-        tween.addEventListener(Event.REMOVE_FROM_JUGGLER, onPooledTweenComplete);
-        add(tween);
-
-        return tween;
-    }
-    
-    private function onPooledTweenComplete(event:Event):Void
-    {
-        Tween.starling_internal::toPool(event.target as Tween);
-    }
-    
-    /** Advances all objects by a certain time (in seconds). */
-    public function advanceTime(time:Float):Void
-    {   
-        var numObjects:Int = mObjects.length;
-        var currentIndex:Int = 0;
-        var i:Int;
-        
-        mElapsedTime += time;
-        if (numObjects == 0) return;
-        
-        // there is a high probability that the "advanceTime" function modifies the list 
-        // of animatables. we must not process new objects right now (they will be processed
-        // in the next frame), and we need to clean up any empty slots in the list.
-        
-        for (i=0; i<numObjects; ++i)
-        {
-            var object:IAnimatable = mObjects[i];
-            if (object)
-            {
-                // shift objects into empty slots along the way
-                if (currentIndex != i) 
-                {
-                    mObjects[currentIndex] = object;
-                    mObjects[i] = null;
-                }
-                
-                object.advanceTime(time);
-                ++currentIndex;
-            }
-        }
-        
-        if (currentIndex != i)
-        {
-            numObjects = mObjects.length; // count might have changed!
-            
-            while (i < numObjects)
-                mObjects[Int(currentIndex++)] = mObjects[Int(i++)];
-            
-            mObjects.length = currentIndex;
-        }
-    }
-    
-    private function onRemove(event:Event):Void
-    {
-        remove(event.target as IAnimatable);
-        
-        var tween:Tween = event.target as Tween;
-        if (tween && tween.isComplete)
-            add(tween.nextTween);
-    }
-    
-    /** The total life time of the juggler (in seconds). */
-    public function get elapsedTime():Float { return mElapsedTime; }
- 
-    /** The actual vector that contains all objects that are currently being animated. */
-    protected function get objects():Vector.<IAnimatable> { return mObjects; }
-}
-}
->>>>>>> 9f5cc247
+// =================================================================================================
+//
+//	Starling Framework
+//	Copyright 2011-2014 Gamua. All Rights Reserved.
+//
+//	This program is free software. You can redistribute and/or modify it
+//	in accordance with the terms of the accompanying license agreement.
+//
+// =================================================================================================
+
+package starling.animation;
+import openfl.errors.ArgumentError;
+import starling.events.Event;
+import starling.events.EventDispatcher;
+
+/** The Juggler takes objects that implement IAnimatable (like Tweens) and executes them.
+ * 
+ *  <p>A juggler is a simple object. It does no more than saving a list of objects implementing 
+ *  "IAnimatable" and advancing their time if it is told to do so (by calling its own 
+ *  "advanceTime"-method). When an animation is completed, it throws it away.</p>
+ *  
+ *  <p>There is a default juggler available at the Starling class:</p>
+ *  
+ *  <pre>
+ *  var juggler:Juggler = Starling.juggler;
+ *  </pre>
+ *  
+ *  <p>You can create juggler objects yourself, just as well. That way, you can group 
+ *  your game into logical components that handle their animations independently. All you have
+ *  to do is call the "advanceTime" method on your custom juggler once per frame.</p>
+ *  
+ *  <p>Another handy feature of the juggler is the "delayCall"-method. Use it to 
+ *  execute a function at a later time. Different to conventional approaches, the method
+ *  will only be called when the juggler is advanced, giving you perfect control over the 
+ *  call.</p>
+ *  
+ *  <pre>
+ *  juggler.delayCall(object.removeFromParent, 1.0);
+ *  juggler.delayCall(object.addChild, 2.0, theChild);
+ *  juggler.delayCall(function():Void { doSomethingFunny(); }, 3.0);
+ *  </pre>
+ * 
+ *  @see Tween
+ *  @see DelayedCall 
+ */
+class Juggler implements IAnimatable
+{
+    private var mObjects:Array<IAnimatable>;
+    private var mElapsedTime:Float;
+    
+    /** Create an empty juggler. */
+    public function new()
+    {
+        mElapsedTime = 0;
+        mObjects = new Array<IAnimatable>();
+    }
+
+    /** Adds an object to the juggler. */
+    public function add(object:IAnimatable):Void
+    {
+        if (object != null && mObjects.indexOf(object) == -1) 
+        {
+            mObjects[mObjects.length] = object;
+        
+            var dispatcher:EventDispatcher = Std.is(object, EventDispatcher) ? cast object : null;
+            if (dispatcher != null) dispatcher.addEventListener(Event.REMOVE_FROM_JUGGLER, onRemove);
+        }
+    }
+    
+    /** Determines if an object has been added to the juggler. */
+    public function contains(object:IAnimatable):Bool
+    {
+        return mObjects.indexOf(object) != -1;
+    }
+    
+    /** Removes an object from the juggler. */
+    public function remove(object:IAnimatable):Void
+    {
+        if (object == null) return;
+        
+        var dispatcher:EventDispatcher = cast(object, EventDispatcher);
+        if (dispatcher != null) dispatcher.removeEventListener(Event.REMOVE_FROM_JUGGLER, onRemove);
+
+        var index:Int = mObjects.indexOf(object);
+        if (index != -1) mObjects[index] = null;
+    }
+    
+    /** Removes all tweens with a certain target. */
+    public function removeTweens(target:Dynamic):Void
+    {
+        if (target == null) return;
+        
+        var i:Int = mObjects.length - 1;
+        while(i >= 0)
+        {
+            var tween:Tween = cast(mObjects[i], Tween);
+            if (tween != null && tween.target == target)
+            {
+                tween.removeEventListener(Event.REMOVE_FROM_JUGGLER, onRemove);
+                mObjects[i] = null;
+            }
+            --i;
+        }
+    }
+    
+    /** Figures out if the juggler contains one or more tweens with a certain target. */
+    public function containsTweens(target:Dynamic):Bool
+    {
+        if (target == null) return false;
+        
+        var i:Int = mObjects.length - 1;
+        while(i >= 0)
+        {
+            var tween:Tween = cast(mObjects[i], Tween);
+            if (tween != null && tween.target == target) return true;
+            --i;
+        }
+        
+        return false;
+    }
+    
+    /** Removes all objects at once. */
+    public function purge():Void
+    {
+        // the object vector is not purged right away, because if this method is called 
+        // from an 'advanceTime' call, this would make the loop crash. Instead, the
+        // vector is filled with 'null' values. They will be cleaned up on the next call
+        // to 'advanceTime'.
+        
+        var i:Int = mObjects.length - 1;
+        while(i >= 0)
+        {
+            var dispatcher:EventDispatcher = cast(mObjects[i], EventDispatcher);
+            if (dispatcher != null) dispatcher.removeEventListener(Event.REMOVE_FROM_JUGGLER, onRemove);
+            mObjects[i] = null;
+            --i;
+        }
+    }
+    
+    /** Delays the execution of a function until <code>delay</code> seconds have passed.
+     *  This method provides a convenient alternative for creating and adding a DelayedCall
+     *  manually.
+     *
+     *  <p>To cancel the call, pass the returned 'IAnimatable' instance to 'Juggler.remove()'.
+     *  Do not use the returned IAnimatable otherwise; it is taken from a pool and will be
+     *  reused.</p> */
+    public function delayCall(call:Array<Dynamic>->Void, delay:Float, args:Array<Dynamic>):IAnimatable
+    {
+        if (call == null) return null;
+        
+        var delayedCall:DelayedCall = DelayedCall.fromPool(call, delay, args);
+        delayedCall.addEventListener(Event.REMOVE_FROM_JUGGLER, onPooledDelayedCallComplete);
+        add(delayedCall);
+
+        return delayedCall; 
+    }
+
+    /** Runs a function at a specified interval (in seconds). A 'repeatCount' of zero
+     *  means that it runs indefinitely.
+     *
+     *  <p>To cancel the call, pass the returned 'IAnimatable' instance to 'Juggler.remove()'.
+     *  Do not use the returned IAnimatable otherwise; it is taken from a pool and will be
+     *  reused.</p> */
+    public function repeatCall(call:Array<Dynamic>->Void, interval:Float, repeatCount:Int=0, args:Array<Dynamic>):IAnimatable
+    {
+        if (call == null) return null;
+        
+        var delayedCall:DelayedCall = DelayedCall.fromPool(call, interval, args);
+        delayedCall.repeatCount = repeatCount;
+        delayedCall.addEventListener(Event.REMOVE_FROM_JUGGLER, onPooledDelayedCallComplete);
+        add(delayedCall);
+        
+        return delayedCall;
+    }
+    
+    private function onPooledDelayedCallComplete(event:Event):Void
+    {
+        DelayedCall.toPool(cast(event.target, DelayedCall));
+    }
+    
+    /** Utilizes a tween to animate the target object over <code>time</code> seconds. Internally,
+     *  this method uses a tween instance (taken from an object pool) that is added to the
+     *  juggler right away. This method provides a convenient alternative for creating 
+     *  and adding a tween manually.
+     *  
+     *  <p>Fill 'properties' with key-value pairs that describe both the 
+     *  tween and the animation target. Here is an example:</p>
+     *  
+     *  <pre>
+     *  juggler.tween(object, 2.0, {
+     *      transition: Transitions.EASE_IN_OUT,
+     *      delay: 20, // -> tween.delay = 20
+     *      x: 50      // -> tween.animate("x", 50)
+     *  });
+     *  </pre> 
+     *
+     *  <p>To cancel the tween, call 'Juggler.removeTweens' with the same target, or pass
+     *  the returned 'IAnimatable' instance to 'Juggler.remove()'. Do not use the returned
+     *  IAnimatable otherwise; it is taken from a pool and will be reused.</p> */
+    public function tween(target:Dynamic, time:Float, properties:Array<Dynamic>):IAnimatable
+    {
+        var tween:Tween = Tween.fromPool(target, time);
+        
+        for (property in properties)
+        {
+            var value:Dynamic = properties[property];
+            
+            if (Reflect.hasField(tween, property))
+                Reflect.setProperty(tween, property, value);
+            else if (Reflect.hasField(target, property))
+                tween.animate(property, cast(value, Float));
+            else
+                throw new ArgumentError("Invalid property: " + property);
+        }
+        
+        tween.addEventListener(Event.REMOVE_FROM_JUGGLER, onPooledTweenComplete);
+        add(tween);
+
+        return tween;
+    }
+    
+    private function onPooledTweenComplete(event:Event):Void
+    {
+        Tween.toPool(cast(event.target, Tween));
+    }
+    
+    /** Advances all objects by a certain time (in seconds). */
+    public function advanceTime(time:Float):Void
+    {   
+        var numObjects:Int = mObjects.length;
+        var currentIndex:Int = 0;
+        var i:Int = 0;
+        
+        mElapsedTime += time;
+        if (numObjects == 0) return;
+        
+        // there is a high probability that the "advanceTime" function modifies the list 
+        // of animatables. we must not process new objects right now (they will be processed
+        // in the next frame), and we need to clean up any empty slots in the list.
+
+        while (i < numObjects)
+        {
+            var object:IAnimatable = mObjects[i];
+            if (object != null)
+            {
+                // shift objects into empty slots along the way
+                if (currentIndex != i) 
+                {
+                    mObjects[currentIndex] = object;
+                    mObjects[i] = null;
+                }
+                
+                object.advanceTime(time);
+                ++currentIndex;
+            }
+            
+            ++i;
+        }
+        
+        if (currentIndex != i)
+        {
+            numObjects = mObjects.length; // count might have changed!
+
+            while (i < numObjects)
+                mObjects[currentIndex++] = mObjects[i++];
+
+            mObjects.splice(currentIndex, mObjects.length - currentIndex);
+        }
+    }
+    
+    private function onRemove(event:Event):Void
+    {
+        remove(cast(event.target, IAnimatable));
+        
+        var tween:Tween = Std.is(event.target, Tween) ? cast event.target : null;
+        if (tween != null && tween.isComplete)
+            add(tween.nextTween);
+    }
+    
+    /** The total life time of the juggler (in seconds). */
+    public var elapsedTime(get, never):Float;
+    private function get_elapsedTime():Float { return mElapsedTime; }
+ 
+    /** The actual vector that contains all objects that are currently being animated. */
+    private var objects(get, never):Array<IAnimatable>;
+    private function get_objects():Array<IAnimatable> { return mObjects; }
+}