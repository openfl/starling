--- conflicted
+++ resolved
@@ -208,11 +208,7 @@
     }
     
     /** Concatenates the current matrix with another one. */
-<<<<<<< HEAD
-    public function concat(matrix:Array<Float>):Void
-=======
-    public function concat(matrix:Vector.<Float>):ColorMatrixFilter
->>>>>>> 9f5cc247
+    public function concat(matrix:Array<Float>):ColorMatrixFilter
     {
         var i:Int = 0;
 
