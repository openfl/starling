// =================================================================================================
//
//	Starling Framework
//	Copyright 2011-2014 Gamua. All Rights Reserved.
//
//	This program is free software. You can redistribute and/or modify it
//	in accordance with the terms of the accompanying license agreement.
//
// =================================================================================================

<<<<<<< HEAD
package starling.filters;
import haxe.ds.Vector;
import lime.utils.Int16Array;
import openfl.display3D.Context3D;
import openfl.display3D.Context3DMipFilter;
import openfl.display3D.Context3DProgramType;
import openfl.display3D.Context3DTextureFilter;
import openfl.display3D.Context3DVertexBufferFormat;
import openfl.display3D.Context3DWrapMode;
import openfl.display3D.IndexBuffer3D;
import openfl.display3D.Program3D;
import openfl.display3D.VertexBuffer3D;
import openfl.errors.ArgumentError;
import openfl.errors.Error;
import openfl.errors.IllegalOperationError;
import openfl.geom.Matrix;
import openfl.geom.Rectangle;
import openfl.system.Capabilities;
=======
package starling.filters
{
import flash.display3D.Context3D;
import flash.display3D.Context3DProgramType;
import flash.display3D.Context3DVertexBufferFormat;
import flash.display3D.IndexBuffer3D;
import flash.display3D.Program3D;
import flash.display3D.VertexBuffer3D;
import flash.errors.IllegalOperationError;
import flash.geom.Matrix;
import flash.geom.Matrix3D;
import flash.geom.Rectangle;
import flash.system.Capabilities;
import flash.utils.getQualifiedClassName;
>>>>>>> 9f5cc247

import starling.core.RenderSupport;
import starling.core.Starling;
import starling.display.BlendMode;
import starling.display.DisplayObject;
import starling.display.Image;
import starling.display.QuadBatch;
import starling.display.Stage;
import starling.errors.AbstractClassError;
import starling.errors.MissingContextError;
import starling.events.Event;
import starling.textures.Texture;
import starling.utils.MatrixUtil;
import starling.utils.RectangleUtil;
import starling.utils.SystemUtil;
import starling.utils.VertexData;
import starling.utils.PowerOfTwo;

/** The FragmentFilter class is the base class for all filter effects in Starling.
 *  All other filters of this package extend this class. You can attach them to any display
 *  object through the 'filter' property.
 * 
 *  <p>A fragment filter works in the following way:</p>
 *  <ol>
 *    <li>The object that is filtered is rendered into a texture (in stage coordinates).</li>
 *    <li>That texture is passed to the first filter pass.</li>
 *    <li>Each pass processes the texture using a fragment shader (and optionally a vertex 
 *        shader) to achieve a certain effect.</li>
 *    <li>The output of each pass is used as the input for the next pass; if it's the 
 *        final pass, it will be rendered directly to the back buffer.</li>  
 *  </ol>
 * 
 *  <p>All of this is set up by the abstract FragmentFilter class. Concrete subclasses
 *  just need to override the private methods 'createPrograms', 'activate' and 
 *  (optionally) 'deactivate' to create and execute its custom shader code. Each filter
 *  can be configured to either replace the original object, or be drawn below or above it.
 *  This can be done through the 'mode' property, which accepts one of the Strings defined
 *  in the 'FragmentFilterMode' class.</p>
 * 
 *  <p>Beware that each filter should be used only on one object at a time. Otherwise, it
 *  will get slower and require more resources; and caching will lead to undefined
 *  results.</p>
 */ 
class FragmentFilter
{
    /** The minimum size of a filter texture. */
    private inline static var MIN_TEXTURE_SIZE:Int = 64;
    
    /** All filter processing is expected to be done with premultiplied alpha. */
    private inline static var PMA:Bool = false;
    
    /** The standard vertex shader code. It will be used automatically if you don't create
     *  a custom vertex shader yourself. */
    private inline static var STD_VERTEX_SHADER:String = 
        "m44 op, va0, vc0 \n" + // 4x4 matrix transform to output space
        "mov v0, va1      \n";  // pass texture coordinates to fragment program
    
    /** The standard fragment shader code. It just forwards the texture color to the output. */
    private inline static var STD_FRAGMENT_SHADER:String =
        "tex oc, v0, fs0 <2d, clamp, linear, mipnone>"; // just forward texture color
    
    private var mVertexPosAtID:Int = 0;
    private var mTexCoordsAtID:Int = 1;
    private var mBaseTextureID:Int = 0;
    private var mMvpConstantID:Int = 0;
    
    private var mNumPasses:Int;
    private var mPassTextures:Array<Texture>;

    private var mMode:String;
    private var mResolution:Float;
    private var mMarginX:Float;
    private var mMarginY:Float;
    private var mOffsetX:Float;
    private var mOffsetY:Float;
    
    private var mVertexData:VertexData;
    private var mVertexBuffer:VertexBuffer3D;
    private var mIndexData:Int16Array;
    private var mIndexBuffer:IndexBuffer3D;
    
    private var mCacheRequested:Bool;
    private var mCache:QuadBatch;
    
    /** Helper objects. */
    private static var sStageBounds:Rectangle = new Rectangle();
    private static var sTransformationMatrix:Matrix = new Matrix();
    
    /** Helper objects that may be used recursively (thus not static). */
    private var mHelperMatrix:Matrix     = new Matrix();
    private var mHelperMatrix3D:Matrix3D = new Matrix3D();
    private var mHelperRect:Rectangle    = new Rectangle();
    private var mHelperRect2:Rectangle   = new Rectangle();

    /** Creates a new Fragment filter with the specified number of passes and resolution.
     *  This constructor may only be called by the constructor of a subclass. */
    public function new(numPasses:Int=1, resolution:Float=1.0)
    {
        /*if (Capabilities.isDebugger && 
            getQualifiedClassName(this) == "starling.filters::FragmentFilter")
        {
            throw new AbstractClassError();
        }*/
        
        if (numPasses < 1) throw new ArgumentError("At least one pass is required.");
        
        mNumPasses = numPasses;
        mMarginX = mMarginY = 0.0;
        mOffsetX = mOffsetY = 0;
        mResolution = resolution;
        mPassTextures = new <Texture>[];
        mMode = FragmentFilterMode.REPLACE;

        mVertexData = new VertexData(4);
        mVertexData.setTexCoords(0, 0, 0);
        mVertexData.setTexCoords(1, 1, 0);
        mVertexData.setTexCoords(2, 0, 1);
        mVertexData.setTexCoords(3, 1, 1);
        
<<<<<<< HEAD
        mIndexData = new Int16Array([0, 1, 2, 1, 3, 2]);
        //mIndexData.fixed = true;
        
        createPrograms();
=======
        mIndexData = new <UInt>[0, 1, 2, 1, 3, 2];
        mIndexData.fixed = true;

        if (Starling.current.contextValid)
            createPrograms();
>>>>>>> 9f5cc247
        
        // Handle lost context. By using the conventional event, we can make it weak; this  
        // avoids memory leaks when people forget to call "dispose" on the filter.
        Starling.current.stage3D.addEventListener(Event.CONTEXT3D_CREATE, 
            onContextCreated, false, 0, true);
    }
    
    /** Disposes the filter (programs, buffers, textures). */
    public function dispose():Void
    {
        Starling.current.stage3D.removeEventListener(Event.CONTEXT3D_CREATE, onContextCreated);
        if (mVertexBuffer != null) mVertexBuffer.dispose();
        if (mIndexBuffer != null)  mIndexBuffer.dispose();
        disposePassTextures();
        disposeCache();
    }
    
    private function onContextCreated(event:Dynamic):Void
    {
        mVertexBuffer = null;
        mIndexBuffer  = null;

        disposePassTextures();
        createPrograms();
        if (mCache != null) cache();
    }
    
    /** Applies the filter on a certain display object, rendering the output into the current 
     *  render target. This method is called automatically by Starling's rendering system 
     *  for the object the filter is attached to. */
    public function render(object:DisplayObject, support:RenderSupport, parentAlpha:Float):Void
    {
        // bottom layer
        
        if (mode == FragmentFilterMode.ABOVE)
            object.render(support, parentAlpha);
        
        // center layer
        
        if (mCacheRequested)
        {
            mCacheRequested = false;
            mCache = renderPasses(object, support, 1.0, true);
            disposePassTextures();
        }
        
        if (mCache != null)
            mCache.render(support, parentAlpha);
        else
            renderPasses(object, support, parentAlpha, false);
        
        // top layer
        
        if (mode == FragmentFilterMode.BELOW)
            object.render(support, parentAlpha);
    }
    
    private function renderPasses(object:DisplayObject, support:RenderSupport,
                                  parentAlpha:Float, intoCache:Bool=false):QuadBatch
    {
        var passTexture:Texture;
        var cacheTexture:Texture = null;
<<<<<<< HEAD
        var stage:Stage = object.stage;
        var context:Context3D = Starling.current.context;
=======
        var context:Context3D = Starling.context;
        var targetSpace:DisplayObject = object.stage;
        var stage:Stage  = Starling.current.stage;
>>>>>>> 9f5cc247
        var scale:Float = Starling.current.contentScaleFactor;
        var projMatrix:Matrix     = mHelperMatrix;
        var projMatrix3D:Matrix3D = mHelperMatrix3D;
        var bounds:Rectangle      = mHelperRect;
        var boundsPot:Rectangle   = mHelperRect2;
        
        if (context == null) throw new MissingContextError();
        
        // the bounds of the object in stage coordinates
        // (or, if the object is not connected to the stage, in its base object's coordinates)
        calculateBounds(object, targetSpace, mResolution * scale, !intoCache, bounds, boundsPot);
        
        if (bounds.isEmpty())
        {
            disposePassTextures();
            return intoCache ? new QuadBatch() : null; 
        }
        
<<<<<<< HEAD
        updateBuffers(context, sBoundsPot);
        updatePassTextures(Std.int(sBoundsPot.width), Std.int(sBoundsPot.height), mResolution * scale);
=======
        updateBuffers(context, boundsPot);
        updatePassTextures(boundsPot.width, boundsPot.height, mResolution * scale);
>>>>>>> 9f5cc247
        
        support.finishQuadBatch();
        support.raiseDrawCount(mNumPasses);
        support.pushMatrix();
        support.pushMatrix3D();
        
        // save original projection matrix and render target
        projMatrix.copyFrom(support.projectionMatrix);
        projMatrix3D.copyFrom(support.projectionMatrix3D);
        var previousRenderTarget:Texture = support.renderTarget;
        
<<<<<<< HEAD
        if (previousRenderTarget != null)
=======
        if (previousRenderTarget && !SystemUtil.supportsRelaxedTargetClearRequirement)
>>>>>>> 9f5cc247
            throw new IllegalOperationError(
                "To nest filters, you need at least Flash Player / AIR version 15.");
        
        if (intoCache)
            cacheTexture = Texture.empty(boundsPot.width, boundsPot.height, PMA, false, true,
                                         mResolution * scale);
        
        // draw the original object into a texture
        support.renderTarget = mPassTextures[0];
        support.clear();
        support.blendMode = BlendMode.NORMAL;
        support.setProjectionMatrix(
            bounds.x, bounds.y, boundsPot.width, boundsPot.height,
            stage.stageWidth, stage.stageHeight, stage.cameraPosition);

        object.render(support, parentAlpha);
        support.finishQuadBatch();
        
        // prepare drawing of actual filter passes
        RenderSupport.setBlendFactors(PMA);
        support.loadIdentity();  // now we'll draw in stage coordinates!
<<<<<<< HEAD
        support.pushClipRect(sBounds);
=======
        support.pushClipRect(bounds);

        context.setVertexBufferAt(mVertexPosAtID, mVertexBuffer, VertexData.POSITION_OFFSET, 
                                  Context3DVertexBufferFormat.FLOAT_2);
        context.setVertexBufferAt(mTexCoordsAtID, mVertexBuffer, VertexData.TEXCOORD_OFFSET,
                                  Context3DVertexBufferFormat.FLOAT_2);
>>>>>>> 9f5cc247
        
        // draw all passes
        for (i in 0 ... mNumPasses)
        {
            if (i < mNumPasses - 1) // intermediate pass  
            {
                // draw into pass texture
                support.renderTarget = getPassTexture(i+1);
                support.clear();
            }
            else // final pass
            {
                if (intoCache)
                {
                    // draw into cache texture
                    support.renderTarget = cacheTexture;
                    support.clear();
                }
                else
                {
                    // draw into back buffer, at original (stage) coordinates
                    support.projectionMatrix   = projMatrix;
                    support.projectionMatrix3D = projMatrix3D;
                    support.renderTarget = previousRenderTarget;
                    support.translateMatrix(mOffsetX, mOffsetY);
                    support.blendMode = object.blendMode;
                    support.applyBlendMode(PMA);
                }
            }
            
            passTexture = getPassTexture(i);
            activate(i, context, passTexture);
            context.setProgramConstantsFromMatrix(Context3DProgramType.VERTEX, mMvpConstantID, 
                                                  support.mvpMatrix3D, true);
            context.setSamplerStateAt(0, Context3DWrapMode.CLAMP, Context3DTextureFilter.LINEAR, Context3DMipFilter.MIPNONE);
            context.setTextureAt(mBaseTextureID, passTexture.base);
            context.setVertexBufferAt(mVertexPosAtID, mVertexBuffer, VertexData.POSITION_OFFSET, 
                                  Context3DVertexBufferFormat.FLOAT_2);
            context.setVertexBufferAt(mTexCoordsAtID, mVertexBuffer, VertexData.TEXCOORD_OFFSET,
                                  Context3DVertexBufferFormat.FLOAT_2);
            
            context.drawTriangles(mIndexBuffer, 0, 2);
            deactivate(i, context, passTexture);
        }
        
        // reset shader attributes
        context.setVertexBufferAt(mVertexPosAtID, null);
        context.setVertexBufferAt(mTexCoordsAtID, null);
        context.setTextureAt(mBaseTextureID, null);
        
        support.popMatrix();
        support.popMatrix3D();
        support.popClipRect();
        
        if (intoCache)
        {
            // restore support settings
            support.renderTarget = previousRenderTarget;
            support.projectionMatrix.copyFrom(projMatrix);
            support.projectionMatrix3D.copyFrom(projMatrix3D);
            
            // Create an image containing the cache. To have a display object that contains
            // the filter output in object coordinates, we wrap it in a QuadBatch: that way,
            // we can modify it with a transformation matrix.
            
            var quadBatch:QuadBatch = new QuadBatch();
            var image:Image = new Image(cacheTexture);
            
            // targetSpace could be null, so we calculate the matrix from the other side
            // and invert.

            object.getTransformationMatrix(targetSpace, sTransformationMatrix).invert();
            MatrixUtil.prependTranslation(sTransformationMatrix,
                bounds.x + mOffsetX, bounds.y + mOffsetY);
            quadBatch.addImage(image, 1.0, sTransformationMatrix);

            return quadBatch;
        }
        else return null;
    }
    
    // helper methods
    
    private function updateBuffers(context:Context3D, bounds:Rectangle):Void
    {
        mVertexData.setPosition(0, bounds.x, bounds.y);
        mVertexData.setPosition(1, bounds.right, bounds.y);
        mVertexData.setPosition(2, bounds.x, bounds.bottom);
        mVertexData.setPosition(3, bounds.right, bounds.bottom);
        
        if (mVertexBuffer == null)
        {
            mVertexBuffer = context.createVertexBuffer(4, VertexData.ELEMENTS_PER_VERTEX);
            mIndexBuffer  = context.createIndexBuffer(6);
            mIndexBuffer.uploadFromInt16Array(mIndexData);
        }
        
        mVertexBuffer.uploadFromFloat32Array(mVertexData.rawData, 0, 4);
    }
    
    private function updatePassTextures(width:Float, height:Float, scale:Float):Void
    {
        var numPassTextures:Int = mNumPasses > 1 ? 2 : 1;
        var needsUpdate:Bool =
            mPassTextures.length != numPassTextures ||
            Math.abs(mPassTextures[0].nativeWidth  - width  * scale) > 0.1 ||
            Math.abs(mPassTextures[0].nativeHeight - height * scale) > 0.1;
        
        if (needsUpdate)
        {
<<<<<<< HEAD
            if (mPassTextures != null)
            {
                for(texture in mPassTextures) 
                    texture.dispose();
                
                mPassTextures = mPassTextures.slice(0, numPassTextures);
            }
            else
            {
                mPassTextures = new Array<Texture>();
            }
            
            for (i in 0 ... numPassTextures)
=======
            disposePassTextures();

            for (var i:Int=0; i<numPassTextures; ++i)
>>>>>>> 9f5cc247
                mPassTextures[i] = Texture.empty(width, height, PMA, false, true, scale);
        }
    }
    
    private function getPassTexture(pass:Int):Texture
    {
        return mPassTextures[pass % 2];
    }
    
    /** Calculates the bounds of the filter in stage coordinates. The method calculates two
     *  rectangles: one with the exact filter bounds, the other with an extended rectangle that
     *  will yield to a POT size when multiplied with the current scale factor / resolution.
     */
    private function calculateBounds(object:DisplayObject, targetSpace:DisplayObject,
                                     scale:Float, intersectWithStage:Bool,
                                     resultRect:Rectangle,
                                     resultPotRect:Rectangle):Void
    {
        var stage:Stage;
        var marginX:Float = mMarginX;
        var marginY:Float = mMarginY;
        
        if (targetSpace is Stage)
        {
            stage = targetSpace as Stage;

            if (object == stage || object == object.root)
            {
                // optimize for full-screen effects
                marginX = marginY = 0;
                resultRect.setTo(0, 0, stage.stageWidth, stage.stageHeight);
            }
            else
            {
                object.getBounds(stage, resultRect);
            }

            if (intersectWithStage)
            {
                sStageBounds.setTo(0, 0, stage.stageWidth, stage.stageHeight);
                RectangleUtil.intersect(resultRect, sStageBounds, resultRect);
            }
        }
        else
        {
            object.getBounds(targetSpace, resultRect);
        }

        if (!resultRect.isEmpty())
        {    
            // the bounds are a rectangle around the object, in stage coordinates,
            // and with an optional margin. 
            resultRect.inflate(marginX, marginY);
            
            // To fit into a POT-texture, we extend it towards the right and bottom.
            var minSize:Int = Std.int(MIN_TEXTURE_SIZE / scale);
            var minWidth:Float  = resultRect.width  > minSize ? resultRect.width  : minSize;
            var minHeight:Float = resultRect.height > minSize ? resultRect.height : minSize;
            resultPotRect.setTo(
                resultRect.x, resultRect.y,
                PowerOfTwo.getNextPowerOfTwo(Std.int(minWidth  * scale)) / scale,
                PowerOfTwo.getNextPowerOfTwo(Std.int(minHeight * scale)) / scale);
        }
    }
    
    private function disposePassTextures():Void
    {
        for(texture in mPassTextures)
            texture.dispose();
        
        mPassTextures.length = 0;
    }
    
    private function disposeCache():Void
    {
        if (mCache != null)
        {
            if (mCache.texture != null) mCache.texture.dispose();
            mCache.dispose();
            mCache = null;
        }
    }
    
    // private methods

    /** Subclasses must override this method and use it to create their 
     *  fragment- and vertex-programs. */
    private function createPrograms():Void
    {
        throw new Error("Method has to be implemented in subclass!");
    }

    /** Subclasses must override this method and use it to activate their fragment- and
     *  vertex-programs.
     *
     *  <p>The 'activate' call directly precedes the call to 'context.drawTriangles'. Set up
     *  the context the way your filter needs it. The following constants and attributes 
     *  are set automatically:</p>
     *  
     *  <ul><li>vertex constants 0-3: mvpMatrix (3D)</li>
     *      <li>vertex attribute 0: vertex position (FLOAT_2)</li>
     *      <li>vertex attribute 1: texture coordinates (FLOAT_2)</li>
     *      <li>texture 0: input texture</li>
     *  </ul>
     *  
<<<<<<< HEAD
     *  @param pass: the current render pass, starting with '0'. Multipass filters can
     *               provide different logic for each pass.
     *  @param context: the current context3D (the same as in Starling.context, passed
     *               just for convenience)
     *  @param texture: the input texture, which is already bound to sampler 0. */
    private function activate(pass:Int, context:Context3D, texture:Texture):Void
=======
     *  @param pass    the current render pass, starting with '0'. Multipass filters can
     *                 provide different logic for each pass.
     *  @param context the current context3D (the same as in Starling.context, passed
     *                 just for convenience)
     *  @param texture the input texture, which is already bound to sampler 0.
     *  */
    protected function activate(pass:Int, context:Context3D, texture:Texture):Void
>>>>>>> 9f5cc247
    {
        throw new Error("Method has to be implemented in subclass!");
    }
    
    /** This method is called directly after 'context.drawTriangles'. 
     *  If you need to clean up any resources, you can do so in this method. */
    private function deactivate(pass:Int, context:Context3D, texture:Texture):Void
    {
        // clean up resources
    }
    
    /** Assembles fragment- and vertex-shaders, passed as Strings, to a Program3D. 
     *  If any argument is  null, it is replaced by the class constants STD_FRAGMENT_SHADER or
     *  STD_VERTEX_SHADER, respectively. */
    private function assembleAgal(fragmentShader:String=null, vertexShader:String=null):Program3D
    {
        if (fragmentShader == null) fragmentShader = STD_FRAGMENT_SHADER;
        if (vertexShader   == null) vertexShader   = STD_VERTEX_SHADER;
        
        return RenderSupport.assembleAgal(vertexShader, fragmentShader);
    }
    
    // cache
    
    /** Caches the filter output into a texture. An uncached filter is rendered in every frame;
     *  a cached filter only once. However, if the filtered object or the filter settings
     *  change, it has to be updated manually; to do that, call "cache" again. */
    public function cache():Void
    {
        mCacheRequested = true;
        disposeCache();
    }
    
    /** Clears the cached output of the filter. After calling this method, the filter will
     *  be executed once per frame again. */ 
    public function clearCache():Void
    {
        mCacheRequested = false;
        disposeCache();
    }
    
    // flattening
    
    /** @private */
    public function compile(object:DisplayObject):QuadBatch
    {
        if (mCache != null) return mCache;
        else
        {
            var support:RenderSupport;
            var stage:Stage = object.stage;
            var quadBatch:QuadBatch;

            support = new RenderSupport();
            object.getTransformationMatrix(stage, support.modelViewMatrix);
            quadBatch = renderPasses(object, support, 1.0, true);
            support.dispose();

            return quadBatch;
        }
    }
    
    // properties
    
    /** Indicates if the filter is cached (via the "cache" method). */
    public var isCached(get, never):Bool;
    private function get_isCached():Bool { return (mCache != null) || mCacheRequested; }
    
    /** The resolution of the filter texture. "1" means stage resolution, "0.5" half the
     *  stage resolution. A lower resolution saves memory and execution time (depending on 
     *  the GPU), but results in a lower output quality. Values greater than 1 are allowed;
     *  such values might make sense for a cached filter when it is scaled up. @default 1 */
    public var resolution(get, set):Float;
    private function get_resolution():Float { return mResolution; }
    private function set_resolution(value:Float):Float 
    {
        if (value <= 0) throw new ArgumentError("Resolution must be > 0");
        else mResolution = value; 
        return mResolution;
    }
    
    /** The filter mode, which is one of the constants defined in the "FragmentFilterMode" 
     *  class. @default "replace" */
    public var mode(get, set):String;
    private function get_mode():String { return mMode; }
    private function set_mode(value:String):String { return mMode = value; }
    
    /** Use the x-offset to move the filter output to the right or left. */
    public var offsetX(get, set):Float;
    private function get_offsetX():Float { return mOffsetX; }
    private function set_offsetX(value:Float):Float { return mOffsetX = value; }
    
    /** Use the y-offset to move the filter output to the top or bottom. */
    public var offsetY(get, set):Float;
    private function get_offsetY():Float { return mOffsetY; }
    private function set_offsetY(value:Float):Float { return mOffsetY = value; }
    
    /** The x-margin will extend the size of the filter texture along the x-axis.
     *  Useful when the filter will "grow" the rendered object. */
    private var marginX(get, set):Float;
    private function get_marginX():Float { return mMarginX; }
    private function set_marginX(value:Float):Float { return mMarginX = value; }
    
    /** The y-margin will extend the size of the filter texture along the y-axis.
     *  Useful when the filter will "grow" the rendered object. */
    private var marginY(get, set):Float;
    private function get_marginY():Float { return mMarginY; }
    private function set_marginY(value:Float):Float { return mMarginY = value; }
    
    /** The number of passes the filter is applied. The "activate" and "deactivate" methods
     *  will be called that often. */
    private var numPasses(get, set):Int;
    private function set_numPasses(value:Int):Int { return mNumPasses = value; }
    private function get_numPasses():Int { return mNumPasses; }
    
    /** The ID of the vertex buffer attribute that stores the vertex position. */ 
    private var vertexPosAtID(get, set):Int;
    private function get_vertexPosAtID():Int { return mVertexPosAtID; }
    private function set_vertexPosAtID(value:Int):Int { return mVertexPosAtID = value; }
    
    /** The ID of the vertex buffer attribute that stores the texture coordinates. */
    private var texCoordsAtID(get, set):Int;
    private function get_texCoordsAtID():Int { return mTexCoordsAtID; }
    private function set_texCoordsAtID(value:Int):Int { return mTexCoordsAtID = value; }

    /** The ID (sampler) of the input texture (containing the output of the previous pass). */
    private var baseTextureID(get, set):Int;
    private function get_baseTextureID():Int { return mBaseTextureID; }
    private function set_baseTextureID(value:Int):Int { return mBaseTextureID = value; }
    
    /** The ID of the first register of the modelview-projection inline static constant (a 4x4 matrix). */
    private var mvpConstantID(get, set):Int;
    private function get_mvpConstantID():Int { return mMvpConstantID; }
    private function set_mvpConstantID(value:Int):Int { return mMvpConstantID = value; }
}<|MERGE_RESOLUTION|>--- conflicted
+++ resolved
@@ -8,31 +8,15 @@
 //
 // =================================================================================================
 
-<<<<<<< HEAD
 package starling.filters;
-import haxe.ds.Vector;
-import lime.utils.Int16Array;
-import openfl.display3D.Context3D;
-import openfl.display3D.Context3DMipFilter;
-import openfl.display3D.Context3DProgramType;
-import openfl.display3D.Context3DTextureFilter;
-import openfl.display3D.Context3DVertexBufferFormat;
-import openfl.display3D.Context3DWrapMode;
-import openfl.display3D.IndexBuffer3D;
-import openfl.display3D.Program3D;
-import openfl.display3D.VertexBuffer3D;
-import openfl.errors.ArgumentError;
-import openfl.errors.Error;
-import openfl.errors.IllegalOperationError;
-import openfl.geom.Matrix;
-import openfl.geom.Rectangle;
-import openfl.system.Capabilities;
-=======
-package starling.filters
-{
+import flash.errors.ArgumentError;
+import flash.errors.Error;
 import flash.display3D.Context3D;
 import flash.display3D.Context3DProgramType;
+import flash.display3D.Context3DMipFilter;
+import flash.display3D.Context3DTextureFilter;
 import flash.display3D.Context3DVertexBufferFormat;
+import flash.display3D.Context3DWrapMode;
 import flash.display3D.IndexBuffer3D;
 import flash.display3D.Program3D;
 import flash.display3D.VertexBuffer3D;
@@ -41,8 +25,8 @@
 import flash.geom.Matrix3D;
 import flash.geom.Rectangle;
 import flash.system.Capabilities;
-import flash.utils.getQualifiedClassName;
->>>>>>> 9f5cc247
+import openfl.utils.Int16Array;
+//import flash.utils.getQualifiedClassName;
 
 import starling.core.RenderSupport;
 import starling.core.Starling;
@@ -153,7 +137,7 @@
         mMarginX = mMarginY = 0.0;
         mOffsetX = mOffsetY = 0;
         mResolution = resolution;
-        mPassTextures = new <Texture>[];
+        mPassTextures = new Array<Texture>();
         mMode = FragmentFilterMode.REPLACE;
 
         mVertexData = new VertexData(4);
@@ -162,18 +146,11 @@
         mVertexData.setTexCoords(2, 0, 1);
         mVertexData.setTexCoords(3, 1, 1);
         
-<<<<<<< HEAD
         mIndexData = new Int16Array([0, 1, 2, 1, 3, 2]);
         //mIndexData.fixed = true;
-        
-        createPrograms();
-=======
-        mIndexData = new <UInt>[0, 1, 2, 1, 3, 2];
-        mIndexData.fixed = true;
 
         if (Starling.current.contextValid)
             createPrograms();
->>>>>>> 9f5cc247
         
         // Handle lost context. By using the conventional event, we can make it weak; this  
         // avoids memory leaks when people forget to call "dispose" on the filter.
@@ -236,14 +213,9 @@
     {
         var passTexture:Texture;
         var cacheTexture:Texture = null;
-<<<<<<< HEAD
-        var stage:Stage = object.stage;
         var context:Context3D = Starling.current.context;
-=======
-        var context:Context3D = Starling.context;
         var targetSpace:DisplayObject = object.stage;
         var stage:Stage  = Starling.current.stage;
->>>>>>> 9f5cc247
         var scale:Float = Starling.current.contentScaleFactor;
         var projMatrix:Matrix     = mHelperMatrix;
         var projMatrix3D:Matrix3D = mHelperMatrix3D;
@@ -262,13 +234,8 @@
             return intoCache ? new QuadBatch() : null; 
         }
         
-<<<<<<< HEAD
-        updateBuffers(context, sBoundsPot);
-        updatePassTextures(Std.int(sBoundsPot.width), Std.int(sBoundsPot.height), mResolution * scale);
-=======
         updateBuffers(context, boundsPot);
         updatePassTextures(boundsPot.width, boundsPot.height, mResolution * scale);
->>>>>>> 9f5cc247
         
         support.finishQuadBatch();
         support.raiseDrawCount(mNumPasses);
@@ -280,11 +247,7 @@
         projMatrix3D.copyFrom(support.projectionMatrix3D);
         var previousRenderTarget:Texture = support.renderTarget;
         
-<<<<<<< HEAD
-        if (previousRenderTarget != null)
-=======
-        if (previousRenderTarget && !SystemUtil.supportsRelaxedTargetClearRequirement)
->>>>>>> 9f5cc247
+        if (previousRenderTarget != null && !SystemUtil.supportsRelaxedTargetClearRequirement)
             throw new IllegalOperationError(
                 "To nest filters, you need at least Flash Player / AIR version 15.");
         
@@ -306,16 +269,12 @@
         // prepare drawing of actual filter passes
         RenderSupport.setBlendFactors(PMA);
         support.loadIdentity();  // now we'll draw in stage coordinates!
-<<<<<<< HEAD
-        support.pushClipRect(sBounds);
-=======
         support.pushClipRect(bounds);
 
         context.setVertexBufferAt(mVertexPosAtID, mVertexBuffer, VertexData.POSITION_OFFSET, 
                                   Context3DVertexBufferFormat.FLOAT_2);
         context.setVertexBufferAt(mTexCoordsAtID, mVertexBuffer, VertexData.TEXCOORD_OFFSET,
                                   Context3DVertexBufferFormat.FLOAT_2);
->>>>>>> 9f5cc247
         
         // draw all passes
         for (i in 0 ... mNumPasses)
@@ -426,25 +385,9 @@
         
         if (needsUpdate)
         {
-<<<<<<< HEAD
-            if (mPassTextures != null)
-            {
-                for(texture in mPassTextures) 
-                    texture.dispose();
-                
-                mPassTextures = mPassTextures.slice(0, numPassTextures);
-            }
-            else
-            {
-                mPassTextures = new Array<Texture>();
-            }
-            
+            disposePassTextures();
+
             for (i in 0 ... numPassTextures)
-=======
-            disposePassTextures();
-
-            for (var i:Int=0; i<numPassTextures; ++i)
->>>>>>> 9f5cc247
                 mPassTextures[i] = Texture.empty(width, height, PMA, false, true, scale);
         }
     }
@@ -467,9 +410,9 @@
         var marginX:Float = mMarginX;
         var marginY:Float = mMarginY;
         
-        if (targetSpace is Stage)
-        {
-            stage = targetSpace as Stage;
+        if (Std.is(targetSpace, Stage))
+        {
+            stage = cast(targetSpace, Stage);
 
             if (object == stage || object == object.root)
             {
@@ -515,7 +458,7 @@
         for(texture in mPassTextures)
             texture.dispose();
         
-        mPassTextures.length = 0;
+        mPassTextures.splice(0, mPassTextures.length);
     }
     
     private function disposeCache():Void
@@ -550,22 +493,13 @@
      *      <li>texture 0: input texture</li>
      *  </ul>
      *  
-<<<<<<< HEAD
-     *  @param pass: the current render pass, starting with '0'. Multipass filters can
-     *               provide different logic for each pass.
-     *  @param context: the current context3D (the same as in Starling.context, passed
-     *               just for convenience)
-     *  @param texture: the input texture, which is already bound to sampler 0. */
-    private function activate(pass:Int, context:Context3D, texture:Texture):Void
-=======
      *  @param pass    the current render pass, starting with '0'. Multipass filters can
      *                 provide different logic for each pass.
      *  @param context the current context3D (the same as in Starling.context, passed
      *                 just for convenience)
      *  @param texture the input texture, which is already bound to sampler 0.
      *  */
-    protected function activate(pass:Int, context:Context3D, texture:Texture):Void
->>>>>>> 9f5cc247
+    private function activate(pass:Int, context:Context3D, texture:Texture):Void
     {
         throw new Error("Method has to be implemented in subclass!");
     }
