// =================================================================================================
//
//	Starling Framework
//	Copyright 2011-2014 Gamua. All Rights Reserved.
//
//	This program is free software. You can redistribute and/or modify it
//	in accordance with the terms of the accompanying license agreement.
//
// =================================================================================================

package starling.text;
import openfl.Assets;
import openfl.display.BitmapData;
import openfl.display.StageQuality;
import openfl.display3D.Context3DTextureFormat;
import openfl.errors.ArgumentError;
import openfl.errors.Error;
import openfl.filters.BitmapFilter;
import openfl.filters.BlurFilter;
import openfl.filters.DropShadowFilter;
import openfl.geom.Matrix;
import openfl.geom.Point;
import openfl.geom.Rectangle;
import openfl.Lib;
import openfl.text.AntiAliasType;
import openfl.text.Font;
import openfl.text.TextFormat;
import openfl.text.TextFormatAlign;
import starling.utils.MathUtil;
import starling.utils.Max;

import starling.core.RenderSupport;
import starling.core.Starling;
import starling.display.DisplayObject;
import starling.display.DisplayObjectContainer;
import starling.display.Image;
import starling.display.Quad;
import starling.display.QuadBatch;
import starling.display.Sprite;
import starling.events.Event;
import starling.textures.Texture;
import starling.utils.HAlign;
import starling.utils.RectangleUtil;
import starling.utils.VAlign;
import starling.utils.Deg2Rad;

/** A TextField displays text, either using standard true type fonts or custom bitmap fonts.
 *  
 *  <p>You can set all properties you are used to, like the font name and size, a color, the 
 *  horizontal and vertical alignment, etc. The border property is helpful during development, 
 *  because it lets you see the bounds of the textfield.</p>
 *  
 *  <p>There are two types of fonts that can be displayed:</p>
 *  
 *  <ul>
 *    <li>Standard TrueType fonts. This renders the text just like a conventional Flash
 *        TextField. It is recommended to embed the font, since you cannot be sure which fonts
 *        are available on the client system, and since this enhances rendering quality. 
 *        Simply pass the font name to the corresponding property.</li>
 *    <li>Bitmap fonts. If you need speed or fancy font effects, use a bitmap font instead. 
 *        That is a font that has its glyphs rendered to a texture atlas. To use it, first 
 *        register the font with the method <code>registerBitmapFont</code>, and then pass 
 *        the font name to the corresponding property of the text field.</li>
 *  </ul> 
 *    
 *  For bitmap fonts, we recommend one of the following tools:
 * 
 *  <ul>
 *    <li>Windows: <a href="http://www.angelcode.com/products/bmfont">Bitmap Font Generator</a>
 *       from Angel Code (free). Export the font data as an XML file and the texture as a png 
 *       with white characters on a transparent background (32 bit).</li>
 *    <li>Mac OS: <a href="http://glyphdesigner.71squared.com">Glyph Designer</a> from 
 *        71squared or <a href="http://http://www.bmglyph.com">bmGlyph</a> (both commercial). 
 *        They support Starling natively.</li>
 *  </ul>
 * 
 *  <strong>Batching of TextFields</strong>
 *  
 *  <p>Normally, TextFields will require exactly one draw call. For TrueType fonts, you cannot
 *  avoid that; bitmap fonts, however, may be batched if you enable the "batchable" property.
 *  This makes sense if you have several TextFields with short texts that are rendered one
 *  after the other (e.g. subsequent children of the same sprite), or if your bitmap font
 *  texture is in your main texture atlas.</p>
 *  
 *  <p>The recommendation is to activate "batchable" if it reduces your draw calls (use the
 *  StatsDisplay to check this) AND if the TextFields contain no more than about 10-15
 *  characters (per TextField). For longer texts, the batching would take up more CPU time
 *  than what is saved by avoiding the draw calls.</p>
 */
class TextField extends DisplayObjectContainer
{
    // the name container with the registered bitmap fonts
    inline private static var BITMAP_FONT_DATA_NAME:String = "starling.display.TextField.BitmapFonts";
    
    // the texture format that is used for TTF rendering
    private static var sDefaultTextureFormat:Context3DTextureFormat = Context3DTextureFormat.BGRA;
    //    "BGRA_PACKED" in Context3DTextureFormat ? "bgraPacked4444" : "bgra";

    private var mFontSize:Float;
    private var mColor:UInt;
    private var mText:String;
    private var mFontName:String;
    private var mHAlign:String;
    private var mVAlign:String;
    private var mBold:Bool;
    private var mItalic:Bool;
    private var mUnderline:Bool;
    private var mAutoScale:Bool;
    private var mAutoSize:String;
    private var mKerning:Bool;
    private var mNativeFilters:Array<BitmapFilter>;
    private var mRequiresRedraw:Bool;
    private var mIsRenderedText:Bool;
    private var mIsHtmlText:Bool;
    private var mTextBounds:Rectangle;
    private var mBatchable:Bool;
    
    private var mHitArea:Rectangle;
    private var mBorder:DisplayObjectContainer;
    
    private var mImage:Image;
    private var mQuadBatchSprite:Sprite;
    
    /** Helper objects. */
    private static var sHelperMatrix:Matrix = new Matrix();
    private static var sNativeTextField:openfl.text.TextField = new openfl.text.TextField();
    
    /** Create a new text field with the given properties. */
    public function new(width:Int, height:Int, text:String, fontName:String="Verdana",
                              fontSize:Float=12, color:UInt=0x0, bold:Bool=false)
    {
        super();
        mText = text != null ? text : "";
        mFontSize = fontSize;
        mColor = color;
        mHAlign = HAlign.CENTER;
        mVAlign = VAlign.CENTER;
        mBorder = null;
        mKerning = true;
        mBold = bold;
        mAutoSize = TextFieldAutoSize.NONE;
        mHitArea = new Rectangle(0, 0, width, height);
        this.fontName = fontName;
        
        addEventListener(Event.FLATTEN, onFlatten);
    }
    
    /** Disposes the underlying texture data. */
    public override function dispose():Void
    {
        removeEventListener(Event.FLATTEN, onFlatten);
        if (mImage != null) mImage.texture.dispose();
        if (mQuadBatchSprite != null) mQuadBatchSprite.dispose();
        super.dispose();
    }
    
    private function onFlatten(e:Event):Void
    {
        if (mRequiresRedraw) redraw();
    }
    
    /** @inheritDoc */
    public override function render(support:RenderSupport, parentAlpha:Float):Void
    {
        if (mRequiresRedraw) redraw();
        super.render(support, parentAlpha);
    }
    
    /** Forces the text field to be constructed right away. Normally, 
     *  it will only do so lazily, i.e. before being rendered. */
    public function redraw():Void
    {
        if (mRequiresRedraw)
        {
            if (mIsRenderedText) createRenderedContents();
            else                 createComposedContents();
            
            updateBorder();
            mRequiresRedraw = false;
        }
    }
    
    // TrueType font rendering
    
    private function createRenderedContents():Void
    {
        if (mQuadBatchSprite != null)
        {
            mQuadBatchSprite.removeFromParent(true); 
            mQuadBatchSprite = null; 
        }
        
        if (mTextBounds == null) 
            mTextBounds = new Rectangle();
        
<<<<<<< HEAD
        var scale:Float  = Starling.current.contentScaleFactor;
        var texture:Texture = renderText(scale, mTextBounds);
=======
        var texture:Texture;
        var scale:Float = Starling.current.contentScaleFactor;
        var bitmapData:BitmapData = renderText(scale, mTextBounds);
        var format:Context3DTextureFormat = sDefaultTextureFormat;
>>>>>>> f45606ba
        
        mHitArea.width  = texture.width  / scale;
        mHitArea.height = texture.height / scale;
        
<<<<<<< HEAD
=======
        texture = Texture.fromBitmapData(bitmapData, false, false, scale, format);
>>>>>>> f45606ba
        texture.root.onRestore = function():Void
        {
            if (mTextBounds == null)
                mTextBounds = new Rectangle();
<<<<<<< HEAD
            
            texture = renderText(scale, mTextBounds);
        };
        
=======

            bitmapData = renderText(scale, mTextBounds);
            texture.root.uploadBitmapData(renderText(scale, mTextBounds));
            bitmapData.dispose();
            bitmapData = null;
        };
        
        bitmapData.dispose();
        bitmapData = null;
        
>>>>>>> f45606ba
        if (mImage == null) 
        {
            mImage = new Image(texture);
            mImage.touchable = false;
            addChild(mImage);
        }
        else 
        { 
            mImage.texture.dispose();
            mImage.texture = texture; 
            mImage.readjustSize(); 
        }
    }

    /** This method is called immediately before the text is rendered. The intent of
     *  'formatText' is to be overridden in a subclass, so that you can provide custom
     *  formatting for the TextField. In the overriden method, call 'setFormat' (either
     *  over a range of characters or the complete TextField) to modify the format to
     *  your needs.
     *  
     *  @param textField  the flash.text.TextField object that you can format.
     *  @param textFormat the default text format that's currently set on the text field.
     */
    private function formatText(textField:flash.text.TextField, textFormat:TextFormat):Void {}

    private function renderText(scale:Float, resultTextBounds:Rectangle):Texture
    {
        var width:Float  = mHitArea.width  * scale;
        var height:Float = mHitArea.height * scale;
        var hAlign:String = mHAlign;
        var vAlign:String = mVAlign;
        
        if (isHorizontalAutoSize)
        {
            width = Max.INT_MAX_VALUE;
            hAlign = HAlign.LEFT;
        }
        if (isVerticalAutoSize)
        {
            height = Max.INT_MAX_VALUE;
            vAlign = VAlign.TOP;
        }

        var hAlign_openfl:TextFormatAlign;
        switch(hAlign)
        {
        case HAlign.LEFT: hAlign_openfl = TextFormatAlign.LEFT;
        case HAlign.CENTER: hAlign_openfl = TextFormatAlign.CENTER;
        case HAlign.RIGHT: hAlign_openfl = TextFormatAlign.RIGHT;
        default: hAlign_openfl = TextFormatAlign.LEFT;
        }

        var textFormat:TextFormat = new TextFormat(mFontName, 
            mFontSize * scale, mColor, mBold, mItalic, mUnderline, null, null, hAlign_openfl);
        textFormat.kerning = mKerning;
        
        sNativeTextField.defaultTextFormat = textFormat;
        sNativeTextField.width = width;
        sNativeTextField.height = height;
        sNativeTextField.antiAliasType = AntiAliasType.ADVANCED;
        sNativeTextField.selectable = false;            
        sNativeTextField.multiline = true;            
        sNativeTextField.wordWrap = true;         

        if (mIsHtmlText) sNativeTextField.htmlText = mText;
        else             sNativeTextField.text     = mText;
           
        sNativeTextField.embedFonts = true;
        sNativeTextField.filters = mNativeFilters;
        
        // we try embedded fonts first, non-embedded fonts are just a fallback
        if (sNativeTextField.textWidth == 0.0 || sNativeTextField.textHeight == 0.0)
            sNativeTextField.embedFonts = false;
        
        formatText(sNativeTextField, textFormat);
        
        if (mAutoScale)
            autoScaleNativeTextField(sNativeTextField);
        
        var textWidth:Float  = sNativeTextField.textWidth;
        var textHeight:Float = sNativeTextField.textHeight;

        if (isHorizontalAutoSize)
            sNativeTextField.width = width = Math.ceil(textWidth + 5);
        if (isVerticalAutoSize)
            sNativeTextField.height = height = Math.ceil(textHeight + 4);
        
        // avoid invalid texture size
        if (width  < 1) width  = 1.0;
        if (height < 1) height = 1.0;
        
        var textOffsetX:Float = 0.0;
        if (hAlign == HAlign.LEFT)        textOffsetX = 2; // flash adds a 2 pixel offset
        else if (hAlign == HAlign.CENTER) textOffsetX = (width - textWidth) / 2.0;
        else if (hAlign == HAlign.RIGHT)  textOffsetX =  width - textWidth - 2;

        var textOffsetY:Float = 0.0;
        if (vAlign == VAlign.TOP)         textOffsetY = 2; // flash adds a 2 pixel offset
        else if (vAlign == VAlign.CENTER) textOffsetY = (height - textHeight) / 2.0;
        else if (vAlign == VAlign.BOTTOM) textOffsetY =  height - textHeight - 2;
        
        // if 'nativeFilters' are in use, the text field might grow beyond its bounds
        var filterOffset:Point = calculateFilterOffset(sNativeTextField, hAlign, vAlign);
        
        // finally: draw text field to bitmap data
        var texture:Texture;
        var format:Context3DTextureFormat = sDefaultTextureFormat;
        #if (flash || html5)
        var bitmapData:BitmapData = new BitmapData(Std.int(width), Std.int(height), true, 0x0);
        var drawMatrix:Matrix = new Matrix(1, 0, 0, 1,
            filterOffset.x, filterOffset.y + Std.int(textOffsetY) - 2);
        
        //var drawWithQualityFunc:Function = 
        //    "drawWithQuality" in bitmapData ? bitmapData["drawWithQuality"] : null;
        
        // Beginning with AIR 3.3, we can force a drawing quality. Since "LOW" produces
        // wrong output oftentimes, we force "MEDIUM" if possible.
        
        //if (Std.is(drawWithQualityFunc, Function))
        //    drawWithQualityFunc.call(bitmapData, sNativeTextField, drawMatrix, 
        //                             null, null, null, false, StageQuality.MEDIUM);
        //else
        bitmapData.draw(sNativeTextField, drawMatrix);
        texture = Texture.fromBitmapData(bitmapData, false, false, scale, format);
        bitmapData.dispose();
        #else
        texture = Texture.empty(Std.int(width), Std.int(height), false, false, true);
        var renderers:Map<String, TextRenderer> = TextField.textRenderers;
        var formatStr:String = textFormat.font + "@" + textFormat.size;
        var textRenderer:TextRenderer = renderers.get(formatStr);
        if (textRenderer == null)
        {
            textRenderer = new TextRenderer(@:privateAccess sNativeTextField.__getFontInstance(textFormat), Std.int(textFormat.size));
            renderers.set(formatStr, textRenderer);
        }
        textRenderer.renderText(sNativeTextField, texture, mText, textFormat, filterOffset.x, filterOffset.y + Std.int(textOffsetY) - 2);
        #end
        
        sNativeTextField.text = "";
        
        // update textBounds rectangle
        resultTextBounds.setTo((textOffsetX + filterOffset.x) / scale,
                               (textOffsetY + filterOffset.y) / scale,
                               textWidth / scale, textHeight / scale);
        
        return texture;
    }
    
    private function autoScaleNativeTextField(textField:openfl.text.TextField):Void
    {
        var size:Float   = textField.defaultTextFormat.size;
        var maxHeight:Int = Std.int(textField.height - 4);
        var maxWidth:Int  = Std.int(textField.width - 4);
        
        while (textField.textWidth > maxWidth || textField.textHeight > maxHeight)
        {
            if (size <= 4) break;
            
            var format:TextFormat = textField.defaultTextFormat;
            format.size = size--;
            textField.setTextFormat(format);
        }
    }
    
    private function calculateFilterOffset(textField:openfl.text.TextField,
                                           hAlign:String, vAlign:String):Point
    {
        var resultOffset:Point = new Point();
        var filters:Array<Dynamic> = textField.filters;
        
        if (filters != null && filters.length > 0)
        {
            var textWidth:Float  = textField.textWidth;
            var textHeight:Float = textField.textHeight;
            var bounds:Rectangle  = new Rectangle();
            
            for(filter in filters)
            {
                var blurX:Float = 0;
                var blurY:Float = 0;
                var angleDeg:Float = 0;
                var distance:Float = 0;
                if (Std.is(filter, BlurFilter))
                {
                    var f:BlurFilter = cast filter;
                    blurX = f.blurX;
                    blurY = f.blurY; 
                }
                else if (Std.is(filter, DropShadowFilter))
                {
                    var f:DropShadowFilter = cast filter;
                    blurX = f.blurX;
                    blurY = f.blurY;
                }
                var angle:Float = MathUtil.deg2rad(angleDeg);
                var marginX:Float = blurX * 1.33; // that's an empirical value
                var marginY:Float = blurY * 1.33;
                var offsetX:Float  = Math.cos(angle) * distance - marginX / 2.0;
                var offsetY:Float  = Math.sin(angle) * distance - marginY / 2.0;
                var filterBounds:Rectangle = new Rectangle(
                    offsetX, offsetY, textWidth + marginX, textHeight + marginY);
                
                bounds = bounds.union(filterBounds);
            }
            
            if (hAlign == HAlign.LEFT && bounds.x < 0)
                resultOffset.x = -bounds.x;
            else if (hAlign == HAlign.RIGHT && bounds.y > 0)
                resultOffset.x = -(bounds.right - textWidth);
            
            if (vAlign == VAlign.TOP && bounds.y < 0)
                resultOffset.y = -bounds.y;
            else if (vAlign == VAlign.BOTTOM && bounds.y > 0)
                resultOffset.y = -(bounds.bottom - textHeight);
        }
        
        return resultOffset;
    }
    
    // bitmap font composition
    
    private function createComposedContents():Void
    {
        if (mImage != null) 
        {
            mImage.removeFromParent(true); 
            mImage.texture.dispose();
            mImage = null; 
        }
        
        if (mQuadBatchSprite == null)
        {
            mQuadBatchSprite = new Sprite();
            addChild(mQuadBatchSprite);
        }
        for (i in 0 ... mQuadBatchSprite.numChildren)
        {
            var quadBatch:QuadBatch = cast mQuadBatchSprite.getChildAt(i);
            quadBatch.reset();
        }
        
        var bitmapFont:BitmapFont = getBitmapFont(mFontName);
        if (bitmapFont == null) throw new Error("Bitmap font not registered: " + mFontName);
        
        var width:Float  = mHitArea.width;
        var height:Float = mHitArea.height;
        var hAlign:String = mHAlign;
        var vAlign:String = mVAlign;
        
        if (isHorizontalAutoSize)
        {
            width = Max.INT_MAX_VALUE;
            hAlign = HAlign.LEFT;
        }
        if (isVerticalAutoSize)
        {
            height = Max.INT_MAX_VALUE;
            vAlign = VAlign.TOP;
        }
        
        if (bitmapFont != null)
            bitmapFont.fillQuadBatch(this,
                width, height, mText, mFontSize, mColor, hAlign, vAlign, mAutoScale, mKerning);
        
        for (i in 0 ... mQuadBatchSprite.numChildren)
        {
            var quadBatch:QuadBatch = cast mQuadBatchSprite.getChildAt(i);
            quadBatch.batchable = mBatchable;
        }
        
        if (mAutoSize != TextFieldAutoSize.NONE)
        {
            if (mTextBounds == null) mTextBounds = mQuadBatchSprite.getBounds(mQuadBatchSprite);
            
            if (isHorizontalAutoSize)
                mHitArea.width  = mTextBounds.x + mTextBounds.width;
            if (isVerticalAutoSize)
                mHitArea.height = mTextBounds.y + mTextBounds.height;
        }
        else
        {
            // hit area doesn't change, text bounds can be created on demand
            mTextBounds = null;
        }
    }
    
    public function getQuadBatch(index:Int):QuadBatch
    {
        if (index < mQuadBatchSprite.numChildren)
            return cast mQuadBatchSprite.getChildAt(index);

        var quadBatch:QuadBatch = new QuadBatch();
        quadBatch.touchable = false;
        mQuadBatchSprite.addChildAt(quadBatch, index);
        return quadBatch;
    }
    
    // helpers
    
    private function updateBorder():Void
    {
        if (mBorder == null) return;
        
        var width:Float  = mHitArea.width;
        var height:Float = mHitArea.height;
        
        var topLine:Quad    = cast(mBorder.getChildAt(0), Quad);
        var rightLine:Quad  = cast(mBorder.getChildAt(1), Quad);
        var bottomLine:Quad = cast(mBorder.getChildAt(2), Quad);
        var leftLine:Quad   = cast(mBorder.getChildAt(3), Quad);
        
        topLine.width    = width; topLine.height    = 1;
        bottomLine.width = width; bottomLine.height = 1;
        leftLine.width   = 1;     leftLine.height   = height;
        rightLine.width  = 1;     rightLine.height  = height;
        rightLine.x  = width  - 1;
        bottomLine.y = height - 1;
        topLine.color = rightLine.color = bottomLine.color = leftLine.color = mColor;
    }
    
    // properties
    
    private var isHorizontalAutoSize(get, never):Bool;
    private function get_isHorizontalAutoSize():Bool
    {
        return mAutoSize == TextFieldAutoSize.HORIZONTAL || 
               mAutoSize == TextFieldAutoSize.BOTH_DIRECTIONS;
    }
    
    private var isVerticalAutoSize(get, never):Bool;
    private function get_isVerticalAutoSize():Bool
    {
        return mAutoSize == TextFieldAutoSize.VERTICAL || 
               mAutoSize == TextFieldAutoSize.BOTH_DIRECTIONS;
    }
    
    /** Returns the bounds of the text within the text field. */
    public var textBounds(get, never):Rectangle;
    private function get_textBounds():Rectangle
    {
        if (mRequiresRedraw) redraw();
        if (mTextBounds == null)
        {
            mTextBounds = mQuadBatchSprite.getBounds(mQuadBatchSprite);
        }
        return mTextBounds.clone();
    }
    
    /** @inheritDoc */
    public override function getBounds(targetSpace:DisplayObject, resultRect:Rectangle=null):Rectangle
    {
        if (mRequiresRedraw) redraw();
        getTransformationMatrix(targetSpace, sHelperMatrix);
        return RectangleUtil.getBounds(mHitArea, sHelperMatrix, resultRect);
    }
    
    /** @inheritDoc */
    public override function hitTest(localPoint:Point, forTouch:Bool=false):DisplayObject
    {
        if (forTouch && (!visible || !touchable)) return null;
        else if (mHitArea.containsPoint(localPoint)) return this;
        else return null;
    }

    /** @inheritDoc */
    public override function set_width(value:Float):Float
    {
        // different to ordinary display objects, changing the size of the text field should 
        // not change the scaling, but make the texture bigger/smaller, while the size 
        // of the text/font stays the same (this applies to the height, as well).
        
        mHitArea.width = value;
        mRequiresRedraw = true;
        return super.get_width();
    }
    
    /** @inheritDoc */
    public override function set_height(value:Float):Float
    {
        mHitArea.height = value;
        mRequiresRedraw = true;
        return super.get_height();
    }
    
    /** The displayed text. */
    public var text(get, set):String;
    private function get_text():String { return mText; }
    private function set_text(value:String):String
    {
        if (value == null) value = "";
        if (mText != value)
        {
            mText = value;
            mRequiresRedraw = true;
        }
        return mText;
    }
    
    /** The name of the font (true type or bitmap font). */
    public var fontName(get, set):String;
    private function get_fontName():String { return mFontName; }
    private function set_fontName(value:String):String
    {
        if (mFontName != value)
        {
            if (value == BitmapFont.MINI && bitmapFonts[value] == null)
                registerBitmapFont(new BitmapFont());
            
            mFontName = value;
            mRequiresRedraw = true;
            mIsRenderedText = getBitmapFont(value) == null;
        }
        return mFontName;
    }
    
    /** The size of the font. For bitmap fonts, use <code>BitmapFont.NATIVE_SIZE</code> for 
     *  the original size. */
    public var fontSize(get, set):Float;
    private function get_fontSize():Float { return mFontSize; }
    private function set_fontSize(value:Float):Float
    {
        if (mFontSize != value)
        {
            mFontSize = value;
            mRequiresRedraw = true;
        }
        return mFontSize;
    }
    
    /** The color of the text. For bitmap fonts, use <code>Color.WHITE</code> to use the
     *  original, untinted color. @default black */
    public var color(get, set):UInt;
    private function get_color():UInt { return mColor; }
    private function set_color(value:UInt):UInt
    {
        if (mColor != value)
        {
            mColor = value;
            mRequiresRedraw = true;
        }
        return mColor;
    }
    
    /** The horizontal alignment of the text. @default center @see starling.utils.HAlign */
    public var hAlign(get, set):String;
    private function get_hAlign():String { return mHAlign; }
    private function set_hAlign(value:String):String
    {
        if (!HAlign.isValid(value))
            throw new ArgumentError("Invalid horizontal align: " + value);
        
        if (mHAlign != value)
        {
            mHAlign = value;
            mRequiresRedraw = true;
        }
        return mHAlign;
    }
    
    /** The vertical alignment of the text. @default center @see starling.utils.VAlign */
    public var vAlign(get, set):String;
    private function get_vAlign():String { return mVAlign; }
    private function set_vAlign(value:String):String
    {
        if (!VAlign.isValid(value))
            throw new ArgumentError("Invalid vertical align: " + value);
        
        if (mVAlign != value)
        {
            mVAlign = value;
            mRequiresRedraw = true;
        }
        return mVAlign;
    }
    
    /** Draws a border around the edges of the text field. Useful for visual debugging. 
     *  @default false */
    public var border(get, set):Bool;
    private function get_border():Bool { return mBorder != null; }
    private function set_border(value:Bool):Bool
    {
        if (value && mBorder == null)
        {                
            mBorder = new Sprite();
            addChild(mBorder);
            
            for (i in 0 ... 4)
            {
                mBorder.addChild(new Quad(1.0, 1.0));
                //++i; // TODO: ?
            }
            
            updateBorder();
        }
        else if (!value && mBorder != null)
        {
            mBorder.removeFromParent(true);
            mBorder = null;
        }
        return mBorder != null;
    }
    
    /** Indicates whether the text is bold. @default false */
    public var bold(get, set):Bool;
    private function get_bold():Bool { return mBold; }
    private function set_bold(value:Bool):Bool 
    {
        if (mBold != value)
        {
            mBold = value;
            mRequiresRedraw = true;
        }
        return mBold;
    }
    
    /** Indicates whether the text is italicized. @default false */
    public var italic(get, set):Bool;
    private function get_italic():Bool { return mItalic; }
    private function set_italic(value:Bool):Bool
    {
        if (mItalic != value)
        {
            mItalic = value;
            mRequiresRedraw = true;
        }
        return mItalic;
    }
    
    /** Indicates whether the text is underlined. @default false */
    public var underline(get, set):Bool;
    private function get_underline():Bool { return mUnderline; }
    private function set_underline(value:Bool):Bool
    {
        if (mUnderline != value)
        {
            mUnderline = value;
            mRequiresRedraw = true;
        }
        return mUnderline;
    }
    
    /** Indicates whether kerning is enabled. @default true */
    public var kerning(get, set):Bool;
    private function get_kerning():Bool { return mKerning; }
    private function set_kerning(value:Bool):Bool
    {
        if (mKerning != value)
        {
            mKerning = value;
            mRequiresRedraw = true;
        }
        return mKerning;
    }
    
    /** Indicates whether the font size is scaled down so that the complete text fits
     *  into the text field. @default false */
    public var autoScale(get, set):Bool;
    private function get_autoScale():Bool { return mAutoScale; }
    private function set_autoScale(value:Bool):Bool
    {
        if (mAutoScale != value)
        {
            mAutoScale = value;
            mRequiresRedraw = true;
        }
        return mAutoScale;
    }
    
    /** Specifies the type of auto-sizing the TextField will do.
     *  Note that any auto-sizing will make auto-scaling useless. Furthermore, it has 
     *  implications on alignment: horizontally auto-sized text will always be left-, 
     *  vertically auto-sized text will always be top-aligned. @default "none" */
    public var autoSize(get, set):String;
    private function get_autoSize():String { return mAutoSize; }
    private function set_autoSize(value:String):String
    {
        if (mAutoSize != value)
        {
            mAutoSize = value;
            mRequiresRedraw = true;
        }
        return autoSize;
    }
    
    /** Indicates if TextField should be batched on rendering. This works only with bitmap
     *  fonts, and it makes sense only for TextFields with no more than 10-15 characters.
     *  Otherwise, the CPU costs will exceed any gains you get from avoiding the additional
     *  draw call. @default false */
    public var batchable(get, set):Bool;
    private function get_batchable():Bool { return mBatchable; }
    private function set_batchable(value:Bool):Bool
    { 
        mBatchable = value;
        if (mQuadBatchSprite != null)
        {
            for (i in 0 ... mQuadBatchSprite.numChildren)
            {
                var quadBatch:QuadBatch = cast mQuadBatchSprite.getChildAt(i);
                quadBatch.batchable = value;
            }
        }
        return mBatchable;
    }

    /** The native Flash BitmapFilters to apply to this TextField.
     *
     *  <p>BEWARE: this property is ignored when using bitmap fonts!</p> */
    public var nativeFilters(get, set):Array<BitmapFilter>;
    private function get_nativeFilters():Array<BitmapFilter> { return mNativeFilters; }
    private function set_nativeFilters(value:Array<BitmapFilter>) : Array<BitmapFilter>
    {
        mNativeFilters = value.copy();
        mRequiresRedraw = true;
        return mNativeFilters;
    }

    /** Indicates if the assigned text should be interpreted as HTML code. For a description
     *  of the supported HTML subset, refer to the classic Flash 'TextField' documentation.
     *  Clickable hyperlinks and external images are not supported.
     *
     *  <p>BEWARE: this property is ignored when using bitmap fonts!</p> */
    public var isHtmlText(get, set):Bool;
    public function get_isHtmlText():Bool { return mIsHtmlText; }
    public function set_isHtmlText(value:Bool):Bool
    {
        if (mIsHtmlText != value)
        {
            mIsHtmlText = value;
            mRequiresRedraw = true;
        }
        return mIsHtmlText;
    }
    
    /** The Context3D texture format that is used for rendering of all TrueType texts.
     *  The default (<pre>Context3DTextureFormat.BGRA_PACKED</pre>) provides a good
     *  compromise between quality and memory consumption; use <pre>BGRA</pre> for
     *  the highest quality. */
    public static var defaultTextureFormat(get, set):Context3DTextureFormat;
    public static function get_defaultTextureFormat():Context3DTextureFormat { return sDefaultTextureFormat; }
    public static function set_defaultTextureFormat(value:Context3DTextureFormat):Context3DTextureFormat
    {
        return sDefaultTextureFormat = value;
    }
    
    /** Makes a bitmap font available at any TextField in the current stage3D context.
     *  The font is identified by its <code>name</code> (not case sensitive).
     *  Per default, the <code>name</code> property of the bitmap font will be used, but you 
     *  can pass a custom name, as well. @return the name of the font. */
    public static function registerBitmapFont(bitmapFont:BitmapFont, name:String=null):String
    {
        if (name == null) name = bitmapFont.name;
        bitmapFonts[name.toLowerCase()] = bitmapFont;
        return name;
    }
    
    /** Unregisters the bitmap font and, optionally, disposes it. */
    public static function unregisterBitmapFont(name:String, dispose:Bool=true):Void
    {
        name = name.toLowerCase();
        
        if (dispose && bitmapFonts[name] != null)
            bitmapFonts[name].dispose();
        
        bitmapFonts.remove(name);
    }
    
    /** Returns a registered bitmap font (or null, if the font has not been registered). 
     *  The name is not case sensitive. */
    public static function getBitmapFont(name:String):BitmapFont
    {
        return bitmapFonts[name.toLowerCase()];
    }
    
    /** Stores the currently available bitmap fonts. Since a bitmap font will only work
     *  in one Stage3D context, they are saved in Starling's 'contextData' property. */
    private static var bitmapFonts(get, never):Map<String, BitmapFont>;
    private static function get_bitmapFonts():Map<String, BitmapFont>
    {
        var fonts:Map<String, BitmapFont> = Starling.current.bitmapFonts;
        
        if (fonts == null)
        {
            fonts = new Map<String, BitmapFont>();
            Starling.current.bitmapFonts = fonts;
        }
        
        return fonts;
    }
    
    private static var textRenderers(get, never):Map<String, TextRenderer>;
    private static function get_textRenderers():Map<String, TextRenderer>
    {
        var renderers:Map<String, TextRenderer> = Starling.current.textRenderers;
        
        if (renderers == null)
        {
            renderers = new Map<String, TextRenderer>();
            Starling.current.textRenderers = renderers;
        }
        
        return renderers;
    }
}<|MERGE_RESOLUTION|>--- conflicted
+++ resolved
@@ -193,44 +193,21 @@
         if (mTextBounds == null) 
             mTextBounds = new Rectangle();
         
-<<<<<<< HEAD
-        var scale:Float  = Starling.current.contentScaleFactor;
-        var texture:Texture = renderText(scale, mTextBounds);
-=======
         var texture:Texture;
         var scale:Float = Starling.current.contentScaleFactor;
-        var bitmapData:BitmapData = renderText(scale, mTextBounds);
-        var format:Context3DTextureFormat = sDefaultTextureFormat;
->>>>>>> f45606ba
+        var texture:Texture = renderText(scale, mTextBounds);
         
         mHitArea.width  = texture.width  / scale;
         mHitArea.height = texture.height / scale;
         
-<<<<<<< HEAD
-=======
-        texture = Texture.fromBitmapData(bitmapData, false, false, scale, format);
->>>>>>> f45606ba
         texture.root.onRestore = function():Void
         {
             if (mTextBounds == null)
                 mTextBounds = new Rectangle();
-<<<<<<< HEAD
-            
+
             texture = renderText(scale, mTextBounds);
         };
         
-=======
-
-            bitmapData = renderText(scale, mTextBounds);
-            texture.root.uploadBitmapData(renderText(scale, mTextBounds));
-            bitmapData.dispose();
-            bitmapData = null;
-        };
-        
-        bitmapData.dispose();
-        bitmapData = null;
-        
->>>>>>> f45606ba
         if (mImage == null) 
         {
             mImage = new Image(texture);
