package starling.utils;
import flash.display.Bitmap;
import flash.display.Loader;
import flash.display.LoaderInfo;
import flash.events.HTTPStatusEvent;
import flash.events.IOErrorEvent;
import flash.events.ProgressEvent;
import flash.events.SecurityErrorEvent;
import flash.media.Sound;
import flash.media.SoundChannel;
import flash.media.SoundTransform;
import haxe.Json;
import openfl.errors.ArgumentError;
import openfl.errors.Error;
//import flash.net.FileReference;
import flash.net.URLLoader;
import flash.net.URLLoaderDataFormat;
import flash.net.URLRequest;
//import flash.system.ImageDecodingPolicy;
import flash.system.LoaderContext;
import flash.system.System;
import flash.utils.ByteArray;
<<<<<<< HEAD
//import flash.utils.Dictionary;
//import flash.utils.clearTimeout;
//import flash.utils.describeType;
//import flash.utils.Type.getClassName;
//import flash.utils.setTimeout;
=======
import flash.utils.Dictionary;
import flash.utils.describeType;
import flash.utils.getQualifiedClassName;
import flash.utils.setTimeout;
>>>>>>> 9f5cc247

import starling.core.Starling;
import starling.events.Event;
import starling.events.EventDispatcher;
import starling.text.BitmapFont;
import starling.text.TextField;
import starling.textures.AtfData;
import starling.textures.Texture;
import starling.textures.TextureAtlas;
import starling.textures.TextureOptions;

/** Dispatched when all textures have been restored after a context loss. */
//[Event(name="texturesRestored", type="starling.events.Event")]

/** Dispatched when an URLLoader fails with an IO_ERROR while processing the queue.
 *  The 'data' property of the Event contains the URL-String that could not be loaded. */
[Event(name="ioError", type="starling.events.Event")]

/** Dispatched when an URLLoader fails with a SECURITY_ERROR while processing the queue.
 *  The 'data' property of the Event contains the URL-String that could not be loaded. */
[Event(name="securityError", type="starling.events.Event")]

/** Dispatched when an XML or JSON file couldn't be parsed.
 *  The 'data' property of the Event contains the name of the asset that could not be parsed. */
[Event(name="parseError", type="starling.events.Event")]

/** The AssetManager handles loading and accessing a variety of asset types. You can 
 *  add assets directly (via the 'add...' methods) or asynchronously via a queue. This allows
 *  you to deal with assets in a unified way, no matter if they are loaded from a file, 
 *  directory, URL, or from an embedded object.
 *  
 *  <p>The class can deal with the following media types:
 *  <ul>
 *    <li>Textures, either from Bitmaps or ATF data</li>
 *    <li>Texture atlases</li>
 *    <li>Bitmap Fonts</li>
 *    <li>Sounds</li>
 *    <li>XML data</li>
 *    <li>JSON data</li>
 *    <li>ByteArrays</li>
 *  </ul>
 *  </p>
 *  
 *  <p>For more information on how to add assets from different sources, read the documentation
 *  of the "enqueue()" method.</p>
 * 
 *  <strong>Context Loss</strong>
 *  
 *  <p>When the stage3D context is lost (and you have enabled 'Starling.handleLostContext'),
 *  the AssetManager will automatically restore all loaded textures. To save memory, it will
 *  get them from their original sources. Since this is done asynchronously, your images might
 *  not reappear all at once, but during a timeframe of several seconds. If you want, you can
 *  pause your game during that time; the AssetManager dispatches an "Event.TEXTURES_RESTORED"
 *  event when all textures have been restored.</p>
 *
 *  <strong>Error handling</strong>
 *
 *  <p>Loading of some assets may fail while the queue is being processed. In that case, the
 *  AssetManager will dispatch events of type "IO_ERROR", "SECURITY_ERROR" or "PARSE_ERROR".
 *  You can listen to those events and handle the errors manually (e.g., you could enqueue
 *  them once again and retry, or provide placeholder textures). Queue processing will
 *  continue even when those events are dispatched.</p>
 *
 *  <strong>Using variable texture formats</strong>
 *
 *  <p>When you enqueue a texture, its properties for "format", "scale", "mipMapping", and
 *  "repeat" will reflect the settings of the AssetManager at the time they were enqueued.
 *  This means that you can enqueue a bunch of textures, then change the settings and enqueue
 *  some more. Like this:</p>
 *
 *  <listing>
 *  var appDir:File = File.applicationDirectory;
 *  var assets:AssetManager = new AssetManager();
 *  
 *  assets.textureFormat = Context3DTextureFormat.BGRA;
 *  assets.enqueue(appDir.resolvePath("textures/32bit"));
 *  
 *  assets.textureFormat = Context3DTextureFormat.BGRA_PACKED;
 *  assets.enqueue(appDir.resolvePath("textures/16bit"));
 *  
 *  assets.loadQueue(...);</listing>
 */
class AssetManager extends EventDispatcher
{
    // This HTTPStatusEvent is only available in AIR
    inline private static var HTTP_RESPONSE_STATUS:String = "httpResponseStatus";

    private var mStarling:Starling;
    private var mNumLostTextures:Int;
    private var mNumRestoredTextures:Int;
    private var mNumLoadingQueues:Int;

    private var mDefaultTextureOptions:TextureOptions;
    private var mCheckPolicyFile:Bool;
    private var mKeepAtlasXmls:Bool;
    private var mKeepFontXmls:Bool;
    private var mNumConnections:Int;
    private var mVerbose:Bool;
<<<<<<< HEAD
    
    private var mQueue:Array<Dynamic>;
    private var mIsLoading:Bool;
    private var mTimeoutID:UInt;
=======
    private var mQueue:Array;
>>>>>>> 9f5cc247
    
    private var mTextures:Map<String, Texture>;
    private var mAtlases:Map<String, TextureAtlas>;
    private var mSounds:Map<String, Sound>;
    private var mXmls:Map<String, Xml>;
    private var mObjects:Map<String, Dynamic>;
    private var mByteArrays:Map<String, ByteArray>;
    
    /** helper objects */
    private static var sNames:Array<String> = new Array<String>();
    
    /** Regex for name / extension extraction from URL. */
    private static var NAME_REGEX:EReg = ~/([^\?\/\\]+?)(?:\.([\w\-]+))?(?:\?.*)?$/;

    /** Create a new AssetManager. The 'scaleFactor' and 'useMipmaps' parameters define
     *  how enqueued bitmaps will be converted to textures. */
    public function new(scaleFactor:Float=1, useMipmaps:Bool=false)
    {
        mDefaultTextureOptions = new TextureOptions(scaleFactor, useMipmaps);
<<<<<<< HEAD
        mTextures = new Map<String, Texture>();
        mAtlases = new Map<String, TextureAtlas>();
        mSounds = new Map<String, Sound>();
        mXmls = new Map<String, Xml>();
        mObjects = new Map<String, Dynamic>();
        mByteArrays = new Map<String, ByteArray>();
=======
        mTextures = new Dictionary();
        mAtlases = new Dictionary();
        mSounds = new Dictionary();
        mXmls = new Dictionary();
        mObjects = new Dictionary();
        mByteArrays = new Dictionary();
        mNumConnections = 3;
        mVerbose = true;
>>>>>>> 9f5cc247
        mQueue = [];
    }
    
    /** Disposes all contained textures. */
    public function dispose():Void
    {
        for(texture in mTextures)
            texture.dispose();
        
        for(atlas in mAtlases)
            atlas.dispose();
        
        //for(xml in mXmls)
        //    System.disposeXML(xml);
        
        for(byteArray in mByteArrays)
            byteArray.clear();
    }
    
    // retrieving
    
    /** Returns a texture with a certain name. The method first looks through the directly
     *  added textures; if no texture with that name is found, it scans through all 
     *  texture atlases. */
    public function getTexture(name:String):Texture
    {
        if (mTextures.exists(name)) return mTextures[name];
        else
        {
            for(atlas in mAtlases)
            {
                var texture:Texture = atlas.getTexture(name);
                if (texture != null) return texture;
            }
            return null;
        }
    }
    
    /** Returns all textures that start with a certain string, sorted alphabetically
     *  (especially useful for "MovieClip"). */
    public function getTextures(prefix:String="", result:Array<Texture>=null):Array<Texture>
    {
        if (result == null) result = new Array<Texture>();
        
<<<<<<< HEAD
        for (name in getTextureNames(prefix, sNames))
            result.push(getTexture(name));
        
        sNames = [];
=======
        for each (var name:String in getTextureNames(prefix, sNames))
            result[result.length] = getTexture(name); // avoid 'push'

        sNames.length = 0;
>>>>>>> 9f5cc247
        return result;
    }
    
    /** Returns all texture names that start with a certain string, sorted alphabetically. */
    public function getTextureNames(prefix:String="", result:Array<String>=null):Array<String>
    {
        result = getDictionaryKeys(mTextures, prefix, result);
        
        for(atlas in mAtlases)
            atlas.getNames(prefix, result);
        
        result.sort(compare);
        return result;
    }
    
    /** Returns a texture atlas with a certain name, or null if it's not found. */
    public function getTextureAtlas(name:String):TextureAtlas
    {
        return cast(mAtlases[name], TextureAtlas);
    }
    
    /** Returns a sound with a certain name, or null if it's not found. */
    public function getSound(name:String):Sound
    {
        return mSounds[name];
    }
    
    /** Returns all sound names that start with a certain string, sorted alphabetically.
     *  If you pass a result vector, the names will be added to that vector. */
    public function getSoundNames(prefix:String="", result:Array<String>=null):Array<String>
    {
        return getDictionaryKeys(mSounds, prefix, result);
    }
    
    /** Generates a new SoundChannel object to play back the sound. This method returns a 
     *  SoundChannel object, which you can access to stop the sound and to control volume. */ 
    public function playSound(name:String, startTime:Float=0, loops:Int=0, 
                              transform:SoundTransform=null):SoundChannel
    {
        if (mSounds.exists(name))
            return getSound(name).play(startTime, loops, transform);
        else 
            return null;
    }
    
    /** Returns an XML with a certain name, or null if it's not found. */
    public function getXml(name:String):Xml
    {
        return mXmls[name];
    }
    
    /** Returns all XML names that start with a certain string, sorted alphabetically. 
     *  If you pass a result vector, the names will be added to that vector. */
    public function getXmlNames(prefix:String="", result:Array<String>=null):Array<String>
    {
        return getDictionaryKeys(mXmls, prefix, result);
    }

    /** Returns an object with a certain name, or null if it's not found. Enqueued JSON
     *  data is parsed and can be accessed with this method. */
    public function getObject(name:String):Dynamic
    {
        return mObjects[name];
    }
    
    /** Returns all object names that start with a certain string, sorted alphabetically. 
     *  If you pass a result vector, the names will be added to that vector. */
    public function getObjectNames(prefix:String="", result:Array<String>=null):Array<String>
    {
        return getDictionaryKeys(mObjects, prefix, result);
    }
    
    /** Returns a byte array with a certain name, or null if it's not found. */
    public function getByteArray(name:String):ByteArray
    {
        return mByteArrays[name];
    }
    
    /** Returns all byte array names that start with a certain string, sorted alphabetically. 
     *  If you pass a result vector, the names will be added to that vector. */
    public function getByteArrayNames(prefix:String="", result:Array<String>=null):Array<String>
    {
        return getDictionaryKeys(mByteArrays, prefix, result);
    }
    
    // direct adding
    
    /** Register a texture under a certain name. It will be available right away.
     *  If the name was already taken, the existing texture will be disposed and replaced
     *  by the new one. */
    public function addTexture(name:String, texture:Texture):Void
    {
        log("Adding texture '" + name + "'");
        
        if (mTextures.exists(name))
        {
            log("Warning: name was already in use; the previous texture will be replaced.");
            mTextures[name].dispose();
        }
        
        mTextures[name] = texture;
    }
    
    /** Register a texture atlas under a certain name. It will be available right away. 
     *  If the name was already taken, the existing atlas will be disposed and replaced
     *  by the new one. */
    public function addTextureAtlas(name:String, atlas:TextureAtlas):Void
    {
        log("Adding texture atlas '" + name + "'");
        
        if (mAtlases.exists(name))
        {
            log("Warning: name was already in use; the previous atlas will be replaced.");
            mAtlases[name].dispose();
        }
        
        mAtlases[name] = atlas;
    }
    
    /** Register a sound under a certain name. It will be available right away.
     *  If the name was already taken, the existing sound will be replaced by the new one. */
    public function addSound(name:String, sound:Sound):Void
    {
        log("Adding sound '" + name + "'");
        
        if (mSounds.exists(name))
            log("Warning: name was already in use; the previous sound will be replaced.");

        mSounds[name] = sound;
    }
    
    /** Register an XML object under a certain name. It will be available right away.
     *  If the name was already taken, the existing XML will be disposed and replaced
     *  by the new one. */
    public function addXml(name:String, xml:Xml):Void
    {
        log("Adding XML '" + name + "'");
        
        if (mXmls.exists(name))
        {
            log("Warning: name was already in use; the previous XML will be replaced.");
            //System.disposeXML(mXmls[name]);
        }

        mXmls[name] = xml;
    }
    
    /** Register an arbitrary object under a certain name. It will be available right away. 
     *  If the name was already taken, the existing object will be replaced by the new one. */
    public function addObject(name:String, object:Dynamic):Void
    {
        log("Adding object '" + name + "'");
        
        if (mObjects.exists(name))
            log("Warning: name was already in use; the previous object will be replaced.");
        
        mObjects[name] = object;
    }
    
    /** Register a byte array under a certain name. It will be available right away.
     *  If the name was already taken, the existing byte array will be cleared and replaced
     *  by the new one. */
    public function addByteArray(name:String, byteArray:ByteArray):Void
    {
        log("Adding byte array '" + name + "'");
        
        if (mByteArrays.exists(name))
        {
            log("Warning: name was already in use; the previous byte array will be replaced.");
            mByteArrays[name].clear();
        }
        
        mByteArrays[name] = byteArray;
    }
    
    // removing
    
    /** Removes a certain texture, optionally disposing it. */
    public function removeTexture(name:String, dispose:Bool=true):Void
    {
        log("Removing texture '" + name + "'");
        
        if (dispose && mTextures.exists(name))
            mTextures[name].dispose();
        
        mTextures.remove(name);
    }
    
    /** Removes a certain texture atlas, optionally disposing it. */
    public function removeTextureAtlas(name:String, dispose:Bool=true):Void
    {
        log("Removing texture atlas '" + name + "'");
        
        if (dispose && mAtlases.exists(name))
            mAtlases[name].dispose();
        
        mAtlases.remove(name);
    }
    
    /** Removes a certain sound. */
    public function removeSound(name:String):Void
    {
        log("Removing sound '"+ name + "'");
        mSounds.remove(name);
    }
    
    /** Removes a certain Xml object, optionally disposing it. */
    public function removeXml(name:String, dispose:Bool=true):Void
    {
        log("Removing xml '"+ name + "'");
        
        //if (dispose && mXmls.exists(name))
        //    System.disposeXML(mXmls[name]);
        
        mXmls.remove(name);
    }
    
    /** Removes a certain object. */
    public function removeObject(name:String):Void
    {
        log("Removing object '"+ name + "'");
        mObjects.remove(name);
    }
    
    /** Removes a certain byte array, optionally disposing its memory right away. */
    public function removeByteArray(name:String, dispose:Bool=true):Void
    {
        log("Removing byte array '"+ name + "'");
        
        if (dispose && mByteArrays.exists(name))
            mByteArrays[name].clear();
        
        mByteArrays.remove(name);
    }
    
    /** Empties the queue and aborts any pending load operations. */
    public function purgeQueue():Void
    {
<<<<<<< HEAD
        mIsLoading = false;
        mQueue = [];
        //clearTimeout(mTimeoutID);
=======
        mQueue.length = 0;
>>>>>>> 9f5cc247
        dispatchEventWith(Event.CANCEL);
    }
    
    /** Removes assets of all types, empties the queue and aborts any pending load operations.*/
    public function purge():Void
    {
        log("Purging all assets, emptying queue");
        
        purgeQueue();
        dispose();

        mTextures = new Map<String, Texture>();
        mAtlases = new Map<String, TextureAtlas>();
        mSounds = new Map<String, Sound>();
        mXmls = new Map<String, Xml>();
        mObjects = new Map<String, Dynamic>();
        mByteArrays = new Map<String, ByteArray>();
    }
    
    // queued adding
    
    /** Enqueues one or more raw assets; they will only be available after successfully 
     *  executing the "loadQueue" method. This method accepts a variety of different objects:
     *  
     *  <ul>
     *    <li>Strings containing an URL to a local or remote resource. Supported types:
     *        <code>png, jpg, gif, atf, mp3, xml, fnt, json, binary</code>.</li>
     *    <li>Instances of the File class (AIR only) pointing to a directory or a file.
     *        Directories will be scanned recursively for all supported types.</li>
     *    <li>Classes that contain <code>static</code> embedded assets.</li>
     *    <li>If the file extension is not recognized, the data is analyzed to see if
     *        contains XML or JSON data. If it's neither, it is stored as ByteArray.</li>
     *  </ul>
     *  
     *  <p>Suitable object names are extracted automatically: A file named "image.png" will be
     *  accessible under the name "image". When enqueuing embedded assets via a class, 
     *  the variable name of the embedded object will be used as its name. An exception
     *  are texture atlases: they will have the same name as the actual texture they are
     *  referencing.</p>
     *  
     *  <p>XMLs that contain texture atlases or bitmap fonts are processed directly: fonts are
     *  registered at the TextField class, atlas textures can be acquired with the
     *  "getTexture()" method. All other XMLs are available via "getXml()".</p>
     *  
     *  <p>If you pass in JSON data, it will be parsed into an object and will be available via
     *  "getObject()".</p>
     */
    public function enqueue(rawAssets:Array<Dynamic>):Void
    {
        for(rawAsset in rawAssets)
        {
            if (Std.is(rawAsset, Array))
            {
                enqueue(rawAsset);
            }
/*            else if (Std.is(rawAsset, Class))
            {
                var cls:Class<Dynamic> = cast(rawAsset, Class<Dynamic>);
                if (mVerbose)
                    log("Looking for static embedded assets in '" + 
                        cls + "'"); 
                
                for (childNode in typeXml.constant.att.type == "Class")
                    enqueueWithName(rawAsset[childNode.att.name], childNode.att.name);
                
                for (childNode in typeXml.variable.att.type == "Class")
                    enqueueWithName(rawAsset[childNode.att.name], childNode.att.name);
            }
            else if (Type.getClassName(rawAsset) == "flash.filesystem::File")
            {
                if (!rawAsset["exists"])
                {
                    log("File or directory not found: '" + rawAsset["url"] + "'");
                }
                else if (!rawAsset["isHidden"])
                {
                    if (rawAsset["isDirectory"])
                        enqueue(rawAsset["getDirectoryListing"]());
                    else
                        enqueueWithName(rawAsset);
                }
            }*/
            else if (Std.is(rawAsset, String))
            {
                enqueueWithName(rawAsset);
            }
            else
            {
                log("Ignoring unsupported asset type: " + Type.getClassName(rawAsset));
            }
        }
    }
    
    /** Enqueues a single asset with a custom name that can be used to access it later.
     *  If the asset is a texture, you can also add custom texture options.
     *  
     *  @param asset    The asset that will be enqueued; accepts the same objects as the
     *                  'enqueue' method.
     *  @param name     The name under which the asset will be found later. If you pass null or
     *                  omit the parameter, it's attempted to generate a name automatically.
<<<<<<< HEAD
     *  @param options: Custom options that will be used if 'asset' points to texture data.
     *  @return         the name under which the asset was registered. */
    public function enqueueWithName(asset:Dynamic, name:String=null,
=======
     *  @param options  Custom options that will be used if 'asset' points to texture data.
     *  @return         the name with which the asset was registered.
     */
    public function enqueueWithName(asset:Object, name:String=null,
>>>>>>> 9f5cc247
                                    options:TextureOptions=null):String
    {
        //if (Type.getClassName(asset) == "flash.filesystem::File")
        //    asset = unescape(asset["url"]);
        
        if (name == null)    name = getName(asset);
        if (options == null) options = mDefaultTextureOptions.clone();
        else                 options = options.clone();
        
        log("Enqueuing '" + name + "'");
        
        mQueue.push({
            name: name,
            asset: asset,
            options: options
        });
        
        return name;
    }
    
    /** Loads all enqueued assets asynchronously. The 'onProgress' function will be called
     *  with a 'ratio' between '0.0' and '1.0', with '1.0' meaning that it's complete.
     *
     *  <p>When you call this method, the manager will save a reference to "Starling.current";
     *  all textures that are loaded will be accessible only from within this instance. Thus,
     *  if you are working with more than one Starling instance, be sure to call
     *  "makeCurrent()" on the appropriate instance before processing the queue.</p>
     *
     *  @param onProgress <code>function(ratio:Number):void;</code>
     */
    public function loadQueue(onProgress:Float->Void):Void
    {
        if (onProgress == null)
            throw new ArgumentError("Argument 'onProgress' must not be null");

        if (mQueue.length == 0)
        {
            onProgress(1.0);
            return;
        }

        mStarling = Starling.current;
        
        if (mStarling == null || mStarling.context == null)
<<<<<<< HEAD
            throw new Error("The Starling instance needs to be ready before textures can be loaded.");
        
        if (mIsLoading)
            throw new Error("The queue is already being processed");
        
        var xmls:Array<Xml> = new Array<Xml>();
        var numElements:Int = mQueue.length;
        var currentRatio:Float = 0.0;
        
        mIsLoading = true;

        var processNext:Void->Void = null;
        var processXmls:Void->Void = null;
        var progress:Float->Void = null;
        function resume():Void
        {
            currentRatio = mQueue.length != 0 ? 1.0 - (mQueue.length / numElements) : 1.0;
            
            if (mQueue.length != 0)
                processNext();//mTimeoutID = setTimeout(processNext, 1);
            else
=======
            throw new Error("The Starling instance needs to be ready before assets can be loaded.");

        const PROGRESS_PART_ASSETS:Float = 0.9;
        const PROGRESS_PART_XMLS:Float = 1.0 - PROGRESS_PART_ASSETS;

        var i:Int;
        var canceled:Bool = false;
        var xmls:Vector.<XML> = new <XML>[];
        var assetInfos:Array = mQueue.concat();
        var assetCount:Int = mQueue.length;
        var assetProgress:Array = [];
        var assetIndex:Int = 0;
        
        for (i=0; i<assetCount; ++i)
            assetProgress[i] = 0.0;

        for (i=0; i<mNumConnections; ++i)
            loadNextQueueElement();

        mQueue.length = 0;
        mNumLoadingQueues++;
        addEventListener(Event.CANCEL, cancel);

        function loadNextQueueElement():Void
        {
            if (assetIndex < assetInfos.length)
>>>>>>> 9f5cc247
            {
                // increment asset index *before* using it, since
                // 'loadQueueElement' could by synchronous in subclasses.
                var index:Int = assetIndex++;
                loadQueueElement(index, assetInfos[index]);
            }
        }

        function loadQueueElement(index:Int, assetInfo:Object):Void
        {
            if (canceled) return;
            
            var onElementProgress:Function = function(progress:Float):Void
            {
                updateAssetProgress(index, progress * 0.8); // keep 20 % for completion
            };
            var onElementLoaded:Function = function():Void
            {
                updateAssetProgress(index, 1.0);
                assetCount--;

                if (assetCount > 0) loadNextQueueElement();
                else                processXmls();
            };
            
            processRawAsset(assetInfo.name, assetInfo.asset, assetInfo.options,
                xmls, onElementProgress, onElementLoaded);
        }
        
<<<<<<< HEAD
        processNext = function():Void
        {
            var assetInfo:Dynamic = mQueue.shift();
            //clearTimeout(mTimeoutID);
            processRawAsset(assetInfo.name, assetInfo.asset, assetInfo.options,
                            xmls, progress, resume);
=======
        function updateAssetProgress(index:Int, progress:Float):Void
        {
            assetProgress[index] = progress;

            var sum:Float = 0.0;
            var len:Int = assetProgress.length;

            for (i=0; i<len; ++i)
                sum += assetProgress[i];

            onProgress(sum / len * PROGRESS_PART_ASSETS);
>>>>>>> 9f5cc247
        }
        
        processXmls = function():Void
        {
            // xmls are processed separately at the end, because the textures they reference
            // have to be available for other XMLs. Texture atlases are processed first:
            // that way, their textures can be referenced, too.
            
            xmls.sort(function(a:Xml, b:Xml):Int { 
                return a.nodeName.split(":").pop() == "TextureAtlas" ? -1 : 1; 
            });
<<<<<<< HEAD
            
            for(xml in xmls)
            {
                var name:String;
                var texture:Texture;
                var rootNode:String = xml.nodeName.split(":").pop();
                
                if (rootNode == "TextureAtlas")
                {
                    name = getName(xml.get("imagePath").toString());
                    texture = getTexture(name);
                    
                    if (texture != null)
                    {
                        addTextureAtlas(name, new TextureAtlas(texture, xml));

                        if (mKeepAtlasXmls) addXml(name, xml);
                        //else System.disposeXML(xml);
                    }
                    else log("Cannot create atlas: texture '" + name + "' is missing.");
=======

            setTimeout(processXml, 1, 0);
        }

        function processXml(index:Int):Void
        {
            if (canceled) return;
            else if (index == xmls.length)
            {
                finish();
                return;
            }

            var name:String;
            var texture:Texture;
            var xml:XML = xmls[index];
            var rootNode:String = xml.localName();
            var xmlProgress:Float = (index + 1) / (xmls.length + 1);

            if (rootNode == "TextureAtlas")
            {
                name = getName(xml.@imagePath.toString());
                texture = getTexture(name);

                if (texture)
                {
                    addTextureAtlas(name, new TextureAtlas(texture, xml));

                    if (mKeepAtlasXmls) addXml(name, xml);
                    else System.disposeXML(xml);
>>>>>>> 9f5cc247
                }
                else log("Cannot create atlas: texture '" + name + "' is missing.");
            }
            else if (rootNode == "font")
            {
                name = getName(xml.pages.page.@file.toString());
                texture = getTexture(name);

                if (texture)
                {
<<<<<<< HEAD
                    name = getName(xml.elementsNamed("pages").next().elementsNamed("page").next().get("file"));
                    texture = getTexture(name);
                    
                    if (texture != null)
                    {
                        log("Adding bitmap font '" + name + "'");
                        TextField.registerBitmapFont(new BitmapFont(texture, xml), name);

                        if (mKeepFontXmls) addXml(name, xml);
                        //else System.disposeXML(xml);
                    }
                    else log("Cannot create bitmap font: texture '" + name + "' is missing.");
=======
                    log("Adding bitmap font '" + name + "'");
                    TextField.registerBitmapFont(new BitmapFont(texture, xml), name);

                    if (mKeepFontXmls) addXml(name, xml);
                    else System.disposeXML(xml);
>>>>>>> 9f5cc247
                }
                else log("Cannot create bitmap font: texture '" + name + "' is missing.");
            }
            else
                throw new Error("XML contents not recognized: " + rootNode);

            onProgress(PROGRESS_PART_ASSETS + PROGRESS_PART_XMLS * xmlProgress);
            setTimeout(processXml, 1, index + 1);
        }
        
<<<<<<< HEAD
        progress = function(ratio:Float):Void
=======
        function cancel():Void
        {
            removeEventListener(Event.CANCEL, cancel);
            mNumLoadingQueues--;
            canceled = true;
        }

        function finish():Void
>>>>>>> 9f5cc247
        {
            // now would be a good time for a clean-up
            System.pauseForGCIfCollectionImminent(0);
            System.gc();

            // We dance around the final "onProgress" call with some "setTimeout" calls here
            // to make sure the progress bar gets the chance to be rendered. Otherwise, all
            // would happen in one frame.

            setTimeout(function():Void
            {
                if (!canceled)
                {
                    cancel();
                    onProgress(1.0);
                }
            }, 1);
        }
        resume();
    }
    
    private function processRawAsset(name:String, rawAsset:Dynamic, options:TextureOptions,
                                     xmls:Array<Xml>,
                                     onProgress:Float->Void, onComplete:Void->Void):Void
    {
        var canceled:Bool = false;

        var cancel:Void->Void = null;
        function process(asset:Dynamic):Void
        {
            var texture:Texture;
            var bytes:ByteArray;
            var object:Object = null;
            var xml:XML = null;
            
            // the 'current' instance might have changed by now
            // if we're running in a set-up with multiple instances.
            mStarling.makeCurrent();
            
            if (canceled)
            {
                // do nothing
            }
            else if (asset == null)
            {
                onComplete();
            }
            else if (Std.is(asset, Sound))
            {
                addSound(name, cast asset);
                onComplete();
            }
            else if (Std.is(asset, Xml))
            {
<<<<<<< HEAD
                var xml:Xml = cast asset;
                var firstElement:Xml = xml.firstElement();
                var rootNode:String = firstElement.nodeName.split(":").pop();
                
                if (rootNode == "TextureAtlas" || rootNode == "font")
                    xmls.push(firstElement);
=======
                xml = asset as XML;
                
                if (xml.localName() == "TextureAtlas" || xml.localName() == "font")
                    xmls.push(xml);
>>>>>>> 9f5cc247
                else
                    addXml(name, firstElement);
                
                onComplete();
            }
            else if (Starling.handleLostContext && mStarling.context.driverInfo == "Disposed")
            {
                log("Context lost while processing assets, retrying ...");
                //setTimeout(process, 1, asset);
                process(asset);
                return; // to keep CANCEL event listener intact
            }
            else if (Std.is(asset, Bitmap))
            {
                texture = Texture.fromData(asset, options);
                texture.root.onRestore = function():Void
                {
                    mNumLostTextures++;
                    loadRawAsset(rawAsset, null, function(asset:Dynamic):Void
                    {
                        try { texture.root.uploadBitmap(cast(asset, Bitmap)); }
                        catch (e:Error) { log("Texture restoration failed: " + e.message); }
                        
                        asset.bitmapData.dispose();
                        mNumRestoredTextures++;
                        
                        if (mNumLostTextures == mNumRestoredTextures)
                            dispatchEventWith(Event.TEXTURES_RESTORED);
                    });
                };

                asset.bitmapData.dispose();
                addTexture(name, texture);
                onComplete();
            }
            else if (Std.is(asset, ByteArray))
            {
                bytes = cast asset;
                
                if (AtfData.isAtfData(bytes))
                {
                    options.onReady = prependCallback(options.onReady, onComplete);
                    texture = Texture.fromData(bytes, options);
                    texture.root.onRestore = function():Void
                    {
                        mNumLostTextures++;
                        loadRawAsset(rawAsset, null, function(asset:Dynamic):Void
                        {
                            try { texture.root.uploadAtfData(cast(asset, ByteArray), 0); }
                            catch (e:Error) { log("Texture restoration failed: " + e.message); }
                            
                            asset.clear();
                            mNumRestoredTextures++;
                            
                            if (mNumLostTextures == mNumRestoredTextures)
                                dispatchEventWith(Event.TEXTURES_RESTORED);
                        });
                    };
                    
                    bytes.clear();
                    addTexture(name, texture);
                }
                else if (byteArrayStartsWith(bytes, "{") || byteArrayStartsWith(bytes, "["))
                {
<<<<<<< HEAD
                    addObject(name, Json.parse(bytes.readUTFBytes(bytes.length)));
=======
                    try { object = JSON.parse(bytes.readUTFBytes(bytes.length)); }
                    catch (e:Error)
                    {
                        log("Could not parse JSON: " + e.message);
                        dispatchEventWith(Event.PARSE_ERROR, false, name);
                    }

                    if (object) addObject(name, object);

>>>>>>> 9f5cc247
                    bytes.clear();
                    onComplete();
                }
                else if (byteArrayStartsWith(bytes, "<"))
                {
<<<<<<< HEAD
                    process(Xml.parse(bytes.toString()));
=======
                    try { xml = new XML(bytes); }
                    catch (e:Error)
                    {
                        log("Could not parse XML: " + e.message);
                        dispatchEventWith(Event.PARSE_ERROR, false, name);
                    }

                    process(xml);
>>>>>>> 9f5cc247
                    bytes.clear();
                }
                else
                {
                    addByteArray(name, bytes);
                    onComplete();
                }
            }
            else
            {
<<<<<<< HEAD
                log("Ignoring unsupported asset type: " + Type.getClassName(asset));
=======
                addObject(name, asset);
>>>>>>> 9f5cc247
                onComplete();
            }
            
            // avoid that objects stay in memory (through 'onRestore' functions)
            asset = null;
            bytes = null;
            
            removeEventListener(Event.CANCEL, cancel);
        }
        
        function progress(ratio:Float):Void
        {
            if (!canceled) onProgress(ratio);
        }
        
        cancel = function():Void
        {
            canceled = true;
        }
        addEventListener(Event.CANCEL, cancel);
        loadRawAsset(rawAsset, progress, process);
    }
    
<<<<<<< HEAD
    private function loadRawAsset(rawAsset:Dynamic, onProgress:Float->Void, onComplete:Dynamic->Void):Void
=======
    /** This method is called internally for each element of the queue when it is loaded.
     *  'rawAsset' is typically either a class (pointing to an embedded asset) or a string
     *  (containing the path to a file). For texture data, it will also be called after a
     *  context loss.
     *
     *  <p>The method has to transform this object into one of the types that the AssetManager
     *  can work with, e.g. a Bitmap, a Sound, XML data, or a ByteArray. This object needs to
     *  be passed to the 'onComplete' callback.</p>
     *
     *  <p>The calling method will then process this data accordingly (e.g. a Bitmap will be
     *  transformed into a texture). Unknown types will be available via 'getObject()'.</p>
     *
     *  <p>When overriding this method, you can call 'onProgress' with a number between 0 and 1
     *  to update the total queue loading progress.</p>
     */
    protected function loadRawAsset(rawAsset:Object, onProgress:Function, onComplete:Function):Void
>>>>>>> 9f5cc247
    {
        var extension:String = null;
        var loaderInfo:LoaderInfo = null;
        var urlLoader:URLLoader = null;
        var url:String = null;
<<<<<<< HEAD

        var complete:Dynamic->Void = null;
        var onLoaderComplete:Dynamic->Void = null;
=======
        
        if (rawAsset is Class)
        {
            setTimeout(complete, 1, new rawAsset());
        }
        else if (rawAsset is String)
        {
            url = rawAsset as String;
            extension = getExtensionFromUrl(url);
            
            urlLoader = new URLLoader();
            urlLoader.dataFormat = URLLoaderDataFormat.BINARY;
            urlLoader.addEventListener(IOErrorEvent.IO_ERROR, onIoError);
            urlLoader.addEventListener(SecurityErrorEvent.SECURITY_ERROR, onSecurityError);
            urlLoader.addEventListener(HTTP_RESPONSE_STATUS, onHttpResponseStatus);
            urlLoader.addEventListener(ProgressEvent.PROGRESS, onLoadProgress);
            urlLoader.addEventListener(Event.COMPLETE, onUrlLoaderComplete);
            urlLoader.load(new URLRequest(url));
        }
        
>>>>>>> 9f5cc247
        function onIoError(event:IOErrorEvent):Void
        {
            log("IO error: " + event.text);
            dispatchEventWith(Event.IO_ERROR, false, url);
            complete(null);
        }

        function onSecurityError(event:SecurityErrorEvent):Void
        {
            log("security error: " + event.text);
            dispatchEventWith(Event.SECURITY_ERROR, false, url);
            complete(null);
        }

        function onHttpResponseStatus(event:HTTPStatusEvent):Void
        {
            if (extension == null)
            {
                var headers:Array<Dynamic> = event.responseHeaders;
                var contentType:String = getHttpHeader(headers, "Content-Type");

                if (contentType != null && ~/(audio|image)\//.split(contentType) != null)
                    extension = contentType.split("/").pop();
            }
        }

        function onLoadProgress(event:ProgressEvent):Void
        {
            if (onProgress != null && event.bytesTotal > 0)
                onProgress(event.bytesLoaded / event.bytesTotal);
        }
        
        function onUrlLoaderComplete(event:Dynamic):Void
        {
            var bytes:ByteArray = transformData(cast(urlLoader.data, ByteArray), url);
            var sound:Sound;
            
<<<<<<< HEAD
            urlLoader.removeEventListener(IOErrorEvent.IO_ERROR, onIoError);
            urlLoader.removeEventListener(HTTP_RESPONSE_STATUS, onHttpResponseStatus);
            urlLoader.removeEventListener(ProgressEvent.PROGRESS, onLoadProgress);
            urlLoader.removeEventListener(Event.COMPLETE, onUrlLoaderComplete);
            
            if (extension != null)
=======
            if (extension)
>>>>>>> 9f5cc247
                extension = extension.toLowerCase();

            switch (extension)
            {
                case "mpeg", "mp3":
                    sound = new Sound();
                    sound.loadCompressedDataFromByteArray(bytes, bytes.length);
                    bytes.clear();
                    complete(sound);
                case "jpg", "jpeg", "png", "gif":
                    //var loaderContext:LoaderContext = new LoaderContext(mCheckPolicyFile);
                    var loader:Loader = new Loader();
<<<<<<< HEAD
                    //loaderContext.imageDecodingPolicy = ImageDecodingPolicy.ON_LOAD;
                    loader.contentLoaderInfo.addEventListener(Event.COMPLETE, onLoaderComplete);
                    //loader.loadBytes(bytes, loaderContext);
                    loader.loadBytes(bytes);
=======
                    loaderContext.imageDecodingPolicy = ImageDecodingPolicy.ON_LOAD;
                    loaderInfo = loader.contentLoaderInfo;
                    loaderInfo.addEventListener(IOErrorEvent.IO_ERROR, onIoError);
                    loaderInfo.addEventListener(Event.COMPLETE, onLoaderComplete);
                    loader.loadBytes(bytes, loaderContext);
                    break;
>>>>>>> 9f5cc247
                default: // any XML / JSON / binary data 
                    complete(bytes);
            }
        }
        
        onLoaderComplete = function(event:Dynamic):Void
        {
            urlLoader.data.clear();
            complete(event.target.content);
        }
        
        complete = function(asset:Dynamic):Void
        {
            // clean up event listeners

            if (urlLoader)
            {
                urlLoader.removeEventListener(IOErrorEvent.IO_ERROR, onIoError);
                urlLoader.removeEventListener(SecurityErrorEvent.SECURITY_ERROR, onSecurityError);
                urlLoader.removeEventListener(HTTP_RESPONSE_STATUS, onHttpResponseStatus);
                urlLoader.removeEventListener(ProgressEvent.PROGRESS, onLoadProgress);
                urlLoader.removeEventListener(Event.COMPLETE, onUrlLoaderComplete);
            }

            if (loaderInfo)
            {
                loaderInfo.removeEventListener(IOErrorEvent.IO_ERROR, onIoError);
                loaderInfo.removeEventListener(Event.COMPLETE, onLoaderComplete);
            }

            // On mobile, it is not allowed / endorsed to make stage3D calls while the app
            // is in the background. Thus, we pause queue processing if that's the case.
            
            //if (SystemUtil.isDesktop)
                onComplete(asset);
            //else
            //    SystemUtil.executeWhenApplicationIsActive(onComplete, asset);
        }
        
        if (Std.is(rawAsset, Class))
        {
            //setTimeout(complete, 1, new rawAsset());
            Type.createInstance(cast rawAsset, []);
        }
        else if (Std.is(rawAsset, String))
        {
            url = cast rawAsset;
            extension = getExtensionFromUrl(url);
            
            urlLoader = new URLLoader();
            urlLoader.dataFormat = URLLoaderDataFormat.BINARY;
            urlLoader.addEventListener(IOErrorEvent.IO_ERROR, onIoError);
            urlLoader.addEventListener(HTTP_RESPONSE_STATUS, onHttpResponseStatus);
            urlLoader.addEventListener(ProgressEvent.PROGRESS, onLoadProgress);
            urlLoader.addEventListener(Event.COMPLETE, onUrlLoaderComplete);
            urlLoader.load(new URLRequest(url));
        }
    }
    
    // helpers
    
    /** This method is called by 'enqueue' to determine the name under which an asset will be
     *  accessible; override it if you need a custom naming scheme. Typically, 'rawAsset' is 
     *  either a String or a FileReference. Note that this method won't be called for embedded
     *  assets. */
    private function getName(rawAsset:Dynamic):String
    {
<<<<<<< HEAD
        //var matches:Array;
=======
>>>>>>> 9f5cc247
        var name:String;
        
        if (Std.is(rawAsset, String)/* || Std.is(rawAsset, FileReference)*/)
        {
            //name = Std.is(rawAsset, String) ? cast(rawAsset, String) : cast(rawAsset, FileReference).name;
            name = cast rawAsset;
            name = (~/%20/g).replace(name, " "); // URLs use '%20' for spaces
            name = getBasenameFromUrl(name);
            
            if (name != null) return name;
            else throw new ArgumentError("Could not extract name from String '" + rawAsset + "'");
        }
        else
        {
            name = Type.getClassName(rawAsset);
            throw new ArgumentError("Cannot extract names for objects of type '" + name + "'");
        }
    }

    /** This method is called when raw byte data has been loaded from an URL or a file.
     *  Override it to process the downloaded data in some way (e.g. decompression) or
     *  to cache it on disk. */
    private function transformData(data:ByteArray, url:String):ByteArray
    {
        return data;
    }

    /** This method is called during loading of assets when 'verbose' is activated. Per
     *  default, it traces 'message' to the console. */
    private function log(message:String):Void
    {
        if (mVerbose) trace("[AssetManager]", message);
    }
    
    private function byteArrayStartsWith(bytes:ByteArray, char:String):Bool
    {
        var start:Int = 0;
        var length:Int = bytes.length;
        var wanted:Int = char.charCodeAt(0);
        
        // recognize BOMs
        
        if (length >= 4 &&
            (bytes.__get(0) == 0x00 && bytes.__get(1) == 0x00 && bytes.__get(2) == 0xfe && bytes.__get(3) == 0xff) ||
            (bytes.__get(0) == 0xff && bytes.__get(1) == 0xfe && bytes.__get(2) == 0x00 && bytes.__get(3) == 0x00))
        {
            start = 4; // UTF-32
        }
        else if (length >= 3 && bytes.__get(0) == 0xef && bytes.__get(1) == 0xbb && bytes.__get(2) == 0xbf)
        {
            start = 3; // UTF-8
        }
        else if (length >= 2 &&
            (bytes.__get(0) == 0xfe && bytes.__get(1) == 0xff) || (bytes.__get(0) == 0xff && bytes.__get(1) == 0xfe))
        {
            start = 2; // UTF-16
        }
        
        // find first meaningful letter
        
        for (i in start ... length)
        {
            var byte:Int = bytes.__get(i);
            if (byte == 0 || byte == 10 || byte == 13 || byte == 32) continue; // null, \n, \r, space
            else return byte == wanted;
        }
        
        return false;
    }
    
    private function getDictionaryKeys(dictionary:Map<String, Dynamic>, prefix:String="",
                                       result:Array<String>=null):Array<String>
    {
        if (result == null) result = new Array<String>();
        
        for (name in dictionary.keys())
            if (name.indexOf(prefix) == 0)
<<<<<<< HEAD
                result.push(name);
        
        //result.sort(Array.CASEINSENSITIVE);
        result.sort(compare);
=======
                result[result.length] = name; // avoid 'push'

        result.sort(Array.CASEINSENSITIVE);
>>>>>>> 9f5cc247
        return result;
    }
    
    private function getHttpHeader(headers:Array<Dynamic>, headerName:String):String
    {
        if (headers != null)
        {
            for(header in headers)
                if (header.name == headerName) return header.value;
        }
        return null;
    }

    /** Extracts the base name of a file path or URL, i.e. the file name without extension. */
    protected function getBasenameFromUrl(url:String):String
    {
        var isMatched:Bool = NAME_REGEX.match(url);
        if (isMatched) return NAME_REGEX.matched(1);
        else return null;
    }

    /** Extracts the file extension from an URL. */
    protected function getExtensionFromUrl(url:String):String
    {
        var isMatched:Bool = NAME_REGEX.match(url);
        if (isMatched) return NAME_REGEX.matched(2);
        else return null;
    }

<<<<<<< HEAD
    private function compare(a:String, b:String) {return (a < b) ? -1 : (a > b) ? 1 : 0;}
=======
    private function prependCallback(oldCallback:Function, newCallback:Function):Function
    {
        // TODO: it might make sense to add this (together with "appendCallback")
        //       as a public utility method ("FunctionUtil"?)

        if (oldCallback == null) return newCallback;
        else if (newCallback == null) return oldCallback;
        else return function():Void
        {
            newCallback();
            oldCallback();
        };
    }
>>>>>>> 9f5cc247

    // properties
    
    /** The queue contains one 'Object' for each enqueued asset. Each object has 'asset'
     *  and 'name' properties, pointing to the raw asset and its name, respectively. */
    private var queue(get, never):Array<Dynamic>;
    private function get_queue():Array<Dynamic> { return mQueue; }
    
    /** Returns the number of raw assets that have been enqueued, but not yet loaded. */
    public var numQueuedAssets(get, never):Int;
    private function get_numQueuedAssets():Int { return mQueue.length; }
    
<<<<<<< HEAD
    /** When activated, the class will trace information about added/enqueued assets. */
    public var verbose(get, set):Bool;
    private function get_verbose():Bool { return mVerbose; }
    private function set_verbose(value:Bool):Bool { return mVerbose = value; }
=======
    /** When activated, the class will trace information about added/enqueued assets.
     *  @default true */
    public function get verbose():Bool { return mVerbose; }
    public function set verbose(value:Bool):Void { mVerbose = value; }
>>>>>>> 9f5cc247
    
    /** Indicates if a queue is currently being loaded. */
    public function get isLoading():Bool { return mNumLoadingQueues > 0; }

    /** For bitmap textures, this flag indicates if mip maps should be generated when they 
     *  are loaded; for ATF textures, it indicates if mip maps are valid and should be
<<<<<<< HEAD
     *  used. */
    public var useMipMaps(get, set):Bool;
    private function get_useMipMaps():Bool { return mDefaultTextureOptions.mipMapping; }
    private function set_useMipMaps(value:Bool):Bool { return mDefaultTextureOptions.mipMapping = value; }
=======
     *  used. @default false */
    public function get useMipMaps():Bool { return mDefaultTextureOptions.mipMapping; }
    public function set useMipMaps(value:Bool):Void { mDefaultTextureOptions.mipMapping = value; }
>>>>>>> 9f5cc247
    
    /** Textures that are created from Bitmaps or ATF files will have the repeat setting
     *  assigned here. @default false */
    public function get textureRepeat():Bool { return mDefaultTextureOptions.repeat; }
    public function set textureRepeat(value:Bool):Void { mDefaultTextureOptions.repeat = value; }

    /** Textures that are created from Bitmaps or ATF files will have the scale factor 
<<<<<<< HEAD
     *  assigned here. */
    public var scaleFactor(get, set):Float;
    private function get_scaleFactor():Float { return mDefaultTextureOptions.scale; }
    private function set_scaleFactor(value:Float):Float { return mDefaultTextureOptions.scale = value; }
    
    /** Specifies whether a check should be made for the existence of a URL policy file before
     *  loading an object from a remote server. More information about this topic can be found 
     *  in the 'flash.system.LoaderContext' documentation. */
    public var checkPolicyFile(get, set):Bool;
    private function get_checkPolicyFile():Bool { return mCheckPolicyFile; }
    private function set_checkPolicyFile(value:Bool):Bool { return mCheckPolicyFile = value; }
=======
     *  assigned here. @default 1 */
    public function get scaleFactor():Float { return mDefaultTextureOptions.scale; }
    public function set scaleFactor(value:Float):Void { mDefaultTextureOptions.scale = value; }

    /** Textures that are created from Bitmaps will be uploaded to the GPU with the
     *  <code>Context3DTextureFormat</code> assigned to this property. @default "bgra" */
    public function get textureFormat():String { return mDefaultTextureOptions.format; }
    public function set textureFormat(value:String):Void { mDefaultTextureOptions.format = value; }
    
    /** Specifies whether a check should be made for the existence of a URL policy file before
     *  loading an object from a remote server. More information about this topic can be found 
     *  in the 'flash.system.LoaderContext' documentation. @default false */
    public function get checkPolicyFile():Bool { return mCheckPolicyFile; }
    public function set checkPolicyFile(value:Bool):Void { mCheckPolicyFile = value; }
>>>>>>> 9f5cc247

    /** Indicates if atlas XML data should be stored for access via the 'getXml' method.
     *  If true, you can access an XML under the same name as the atlas.
     *  If false, XMLs will be disposed when the atlas was created. @default false. */
    public var keepAtlasXmls(get, set):Bool;
    private function get_keepAtlasXmls():Bool { return mKeepAtlasXmls; }
    private function set_keepAtlasXmls(value:Bool):Bool { return mKeepAtlasXmls = value; }

    /** Indicates if bitmap font XML data should be stored for access via the 'getXml' method.
     *  If true, you can access an XML under the same name as the bitmap font.
     *  If false, XMLs will be disposed when the font was created. @default false. */
<<<<<<< HEAD
    public var keepFontXmls(get, set):Bool;
    private function get_keepFontXmls():Bool { return mKeepFontXmls; }
    private function set_keepFontXmls(value:Bool):Bool { return mKeepFontXmls = value; }
=======
    public function get keepFontXmls():Bool { return mKeepFontXmls; }
    public function set keepFontXmls(value:Bool):Void { mKeepFontXmls = value; }

    /** The maximum number of parallel connections that are spawned when loading the queue.
     *  More connections can reduce loading times, but require more memory. @default 3. */
    public function get numConnections():Int { return mNumConnections; }
    public function set numConnections(value:Int):Void { mNumConnections = value; }
}
>>>>>>> 9f5cc247
}<|MERGE_RESOLUTION|>--- conflicted
+++ resolved
@@ -2,6 +2,7 @@
 import flash.display.Bitmap;
 import flash.display.Loader;
 import flash.display.LoaderInfo;
+import flash.display3D.Context3DTextureFormat;
 import flash.events.HTTPStatusEvent;
 import flash.events.IOErrorEvent;
 import flash.events.ProgressEvent;
@@ -20,18 +21,11 @@
 import flash.system.LoaderContext;
 import flash.system.System;
 import flash.utils.ByteArray;
-<<<<<<< HEAD
-//import flash.utils.Dictionary;
-//import flash.utils.clearTimeout;
+import flash.utils.Dictionary;
 //import flash.utils.describeType;
-//import flash.utils.Type.getClassName;
-//import flash.utils.setTimeout;
-=======
-import flash.utils.Dictionary;
-import flash.utils.describeType;
-import flash.utils.getQualifiedClassName;
-import flash.utils.setTimeout;
->>>>>>> 9f5cc247
+//import flash.utils.getQualifiedClassName;
+import haxe.Timer;
+import haxe.Json;
 
 import starling.core.Starling;
 import starling.events.Event;
@@ -48,15 +42,21 @@
 
 /** Dispatched when an URLLoader fails with an IO_ERROR while processing the queue.
  *  The 'data' property of the Event contains the URL-String that could not be loaded. */
-[Event(name="ioError", type="starling.events.Event")]
+//[Event(name="ioError", type="starling.events.Event")]
 
 /** Dispatched when an URLLoader fails with a SECURITY_ERROR while processing the queue.
  *  The 'data' property of the Event contains the URL-String that could not be loaded. */
-[Event(name="securityError", type="starling.events.Event")]
+//[Event(name="securityError", type="starling.events.Event")]
 
 /** Dispatched when an XML or JSON file couldn't be parsed.
  *  The 'data' property of the Event contains the name of the asset that could not be parsed. */
-[Event(name="parseError", type="starling.events.Event")]
+//[Event(name="parseError", type="starling.events.Event")]
+
+typedef QueuedAsset = {
+    name:String,
+    asset:Dynamic,
+    options:TextureOptions
+}
 
 /** The AssetManager handles loading and accessing a variety of asset types. You can 
  *  add assets directly (via the 'add...' methods) or asynchronously via a queue. This allows
@@ -130,14 +130,7 @@
     private var mKeepFontXmls:Bool;
     private var mNumConnections:Int;
     private var mVerbose:Bool;
-<<<<<<< HEAD
-    
-    private var mQueue:Array<Dynamic>;
-    private var mIsLoading:Bool;
-    private var mTimeoutID:UInt;
-=======
-    private var mQueue:Array;
->>>>>>> 9f5cc247
+    private var mQueue:Array<QueuedAsset>;
     
     private var mTextures:Map<String, Texture>;
     private var mAtlases:Map<String, TextureAtlas>;
@@ -157,23 +150,14 @@
     public function new(scaleFactor:Float=1, useMipmaps:Bool=false)
     {
         mDefaultTextureOptions = new TextureOptions(scaleFactor, useMipmaps);
-<<<<<<< HEAD
-        mTextures = new Map<String, Texture>();
-        mAtlases = new Map<String, TextureAtlas>();
-        mSounds = new Map<String, Sound>();
-        mXmls = new Map<String, Xml>();
-        mObjects = new Map<String, Dynamic>();
-        mByteArrays = new Map<String, ByteArray>();
-=======
-        mTextures = new Dictionary();
-        mAtlases = new Dictionary();
-        mSounds = new Dictionary();
-        mXmls = new Dictionary();
-        mObjects = new Dictionary();
-        mByteArrays = new Dictionary();
+        mTextures = new Map();
+        mAtlases = new Map();
+        mSounds = new Map();
+        mXmls = new Map();
+        mObjects = new Map();
+        mByteArrays = new Map();
         mNumConnections = 3;
         mVerbose = true;
->>>>>>> 9f5cc247
         mQueue = [];
     }
     
@@ -218,17 +202,10 @@
     {
         if (result == null) result = new Array<Texture>();
         
-<<<<<<< HEAD
         for (name in getTextureNames(prefix, sNames))
-            result.push(getTexture(name));
-        
+            result[result.length] = getTexture(name); // avoid 'push'
+
         sNames = [];
-=======
-        for each (var name:String in getTextureNames(prefix, sNames))
-            result[result.length] = getTexture(name); // avoid 'push'
-
-        sNames.length = 0;
->>>>>>> 9f5cc247
         return result;
     }
     
@@ -467,13 +444,7 @@
     /** Empties the queue and aborts any pending load operations. */
     public function purgeQueue():Void
     {
-<<<<<<< HEAD
-        mIsLoading = false;
-        mQueue = [];
-        //clearTimeout(mTimeoutID);
-=======
-        mQueue.length = 0;
->>>>>>> 9f5cc247
+        mQueue.splice(0, mQueue.length);
         dispatchEventWith(Event.CANCEL);
     }
     
@@ -574,16 +545,10 @@
      *                  'enqueue' method.
      *  @param name     The name under which the asset will be found later. If you pass null or
      *                  omit the parameter, it's attempted to generate a name automatically.
-<<<<<<< HEAD
-     *  @param options: Custom options that will be used if 'asset' points to texture data.
-     *  @return         the name under which the asset was registered. */
-    public function enqueueWithName(asset:Dynamic, name:String=null,
-=======
      *  @param options  Custom options that will be used if 'asset' points to texture data.
      *  @return         the name with which the asset was registered.
      */
-    public function enqueueWithName(asset:Object, name:String=null,
->>>>>>> 9f5cc247
+    public function enqueueWithName(asset:Dynamic, name:String=null,
                                     options:TextureOptions=null):String
     {
         //if (Type.getClassName(asset) == "flash.filesystem::File")
@@ -628,56 +593,43 @@
         mStarling = Starling.current;
         
         if (mStarling == null || mStarling.context == null)
-<<<<<<< HEAD
-            throw new Error("The Starling instance needs to be ready before textures can be loaded.");
-        
-        if (mIsLoading)
-            throw new Error("The queue is already being processed");
-        
-        var xmls:Array<Xml> = new Array<Xml>();
-        var numElements:Int = mQueue.length;
-        var currentRatio:Float = 0.0;
-        
-        mIsLoading = true;
-
-        var processNext:Void->Void = null;
-        var processXmls:Void->Void = null;
-        var progress:Float->Void = null;
-        function resume():Void
-        {
-            currentRatio = mQueue.length != 0 ? 1.0 - (mQueue.length / numElements) : 1.0;
-            
-            if (mQueue.length != 0)
-                processNext();//mTimeoutID = setTimeout(processNext, 1);
-            else
-=======
             throw new Error("The Starling instance needs to be ready before assets can be loaded.");
 
-        const PROGRESS_PART_ASSETS:Float = 0.9;
-        const PROGRESS_PART_XMLS:Float = 1.0 - PROGRESS_PART_ASSETS;
+        var PROGRESS_PART_ASSETS:Float = 0.9;
+        var PROGRESS_PART_XMLS:Float = 1.0 - PROGRESS_PART_ASSETS;
 
         var i:Int;
         var canceled:Bool = false;
-        var xmls:Vector.<XML> = new <XML>[];
-        var assetInfos:Array = mQueue.concat();
+        var xmls:Array<Xml> = new Array<Xml>();
+        var assetInfos:Array<QueuedAsset> = mQueue.copy();
         var assetCount:Int = mQueue.length;
-        var assetProgress:Array = [];
+        var assetProgress:Array<Float> = [];
         var assetIndex:Int = 0;
         
-        for (i=0; i<assetCount; ++i)
+        var loadNextQueueElement:Void->Void = null;
+        var cancel:Void->Void = null;
+        var loadQueueElement:Int->QueuedAsset->Void = null;
+        var updateAssetProgress:Int->Float->Void = null;
+        var processXmls:Void->Void = null;
+        var processXml:Int->Void = null;
+        var finish:Void->Void = null;
+        var resume:Void->Void = null;
+        
+        //for (i=0; i<assetCount; ++i)
+        for (i in 0 ... assetCount)
             assetProgress[i] = 0.0;
 
-        for (i=0; i<mNumConnections; ++i)
+        //for (i=0; i<mNumConnections; ++i)
+        for (i in 0 ... mNumConnections)
             loadNextQueueElement();
 
-        mQueue.length = 0;
+        mQueue.splice(0, mQueue.length);
         mNumLoadingQueues++;
         addEventListener(Event.CANCEL, cancel);
 
         function loadNextQueueElement():Void
         {
             if (assetIndex < assetInfos.length)
->>>>>>> 9f5cc247
             {
                 // increment asset index *before* using it, since
                 // 'loadQueueElement' could by synchronous in subclasses.
@@ -686,15 +638,15 @@
             }
         }
 
-        function loadQueueElement(index:Int, assetInfo:Object):Void
+        function loadQueueElement(index:Int, assetInfo:QueuedAsset):Void
         {
             if (canceled) return;
             
-            var onElementProgress:Function = function(progress:Float):Void
+            var onElementProgress:Float->Void = function(progress:Float):Void
             {
                 updateAssetProgress(index, progress * 0.8); // keep 20 % for completion
             };
-            var onElementLoaded:Function = function():Void
+            var onElementLoaded:Void->Void = function():Void
             {
                 updateAssetProgress(index, 1.0);
                 assetCount--;
@@ -707,14 +659,6 @@
                 xmls, onElementProgress, onElementLoaded);
         }
         
-<<<<<<< HEAD
-        processNext = function():Void
-        {
-            var assetInfo:Dynamic = mQueue.shift();
-            //clearTimeout(mTimeoutID);
-            processRawAsset(assetInfo.name, assetInfo.asset, assetInfo.options,
-                            xmls, progress, resume);
-=======
         function updateAssetProgress(index:Int, progress:Float):Void
         {
             assetProgress[index] = progress;
@@ -722,14 +666,14 @@
             var sum:Float = 0.0;
             var len:Int = assetProgress.length;
 
-            for (i=0; i<len; ++i)
+            //for (i=0; i<len; ++i)
+            for (i in 0 ... len)
                 sum += assetProgress[i];
 
             onProgress(sum / len * PROGRESS_PART_ASSETS);
->>>>>>> 9f5cc247
-        }
-        
-        processXmls = function():Void
+        }
+        
+        function processXmls():Void
         {
             // xmls are processed separately at the end, because the textures they reference
             // have to be available for other XMLs. Texture atlases are processed first:
@@ -738,30 +682,8 @@
             xmls.sort(function(a:Xml, b:Xml):Int { 
                 return a.nodeName.split(":").pop() == "TextureAtlas" ? -1 : 1; 
             });
-<<<<<<< HEAD
-            
-            for(xml in xmls)
-            {
-                var name:String;
-                var texture:Texture;
-                var rootNode:String = xml.nodeName.split(":").pop();
-                
-                if (rootNode == "TextureAtlas")
-                {
-                    name = getName(xml.get("imagePath").toString());
-                    texture = getTexture(name);
-                    
-                    if (texture != null)
-                    {
-                        addTextureAtlas(name, new TextureAtlas(texture, xml));
-
-                        if (mKeepAtlasXmls) addXml(name, xml);
-                        //else System.disposeXML(xml);
-                    }
-                    else log("Cannot create atlas: texture '" + name + "' is missing.");
-=======
-
-            setTimeout(processXml, 1, 0);
+
+            Timer.delay(function() { processXml(0); }, 1);
         }
 
         function processXml(index:Int):Void
@@ -775,52 +697,41 @@
 
             var name:String;
             var texture:Texture;
-            var xml:XML = xmls[index];
-            var rootNode:String = xml.localName();
+            var xml:Xml = xmls[index];
+            var rootNode:String = xml.nodeName;
             var xmlProgress:Float = (index + 1) / (xmls.length + 1);
 
             if (rootNode == "TextureAtlas")
             {
-                name = getName(xml.@imagePath.toString());
+                name = getName(xml.get("imagePath"));
                 texture = getTexture(name);
 
-                if (texture)
+                if (texture != null)
                 {
                     addTextureAtlas(name, new TextureAtlas(texture, xml));
 
                     if (mKeepAtlasXmls) addXml(name, xml);
-                    else System.disposeXML(xml);
->>>>>>> 9f5cc247
+                    /*
+                    else
+                        System.disposeXML(xml);
+                    */
                 }
                 else log("Cannot create atlas: texture '" + name + "' is missing.");
             }
             else if (rootNode == "font")
             {
-                name = getName(xml.pages.page.@file.toString());
+                name = getName(xml.elementsNamed("pages").next().elementsNamed("page").next().get("file"));
                 texture = getTexture(name);
 
-                if (texture)
+                if (texture != null)
                 {
-<<<<<<< HEAD
-                    name = getName(xml.elementsNamed("pages").next().elementsNamed("page").next().get("file"));
-                    texture = getTexture(name);
-                    
-                    if (texture != null)
-                    {
-                        log("Adding bitmap font '" + name + "'");
-                        TextField.registerBitmapFont(new BitmapFont(texture, xml), name);
-
-                        if (mKeepFontXmls) addXml(name, xml);
-                        //else System.disposeXML(xml);
-                    }
-                    else log("Cannot create bitmap font: texture '" + name + "' is missing.");
-=======
                     log("Adding bitmap font '" + name + "'");
                     TextField.registerBitmapFont(new BitmapFont(texture, xml), name);
 
                     if (mKeepFontXmls) addXml(name, xml);
+                    /*
                     else System.disposeXML(xml);
->>>>>>> 9f5cc247
+                    */
                 }
                 else log("Cannot create bitmap font: texture '" + name + "' is missing.");
             }
@@ -828,12 +739,9 @@
                 throw new Error("XML contents not recognized: " + rootNode);
 
             onProgress(PROGRESS_PART_ASSETS + PROGRESS_PART_XMLS * xmlProgress);
-            setTimeout(processXml, 1, index + 1);
-        }
-        
-<<<<<<< HEAD
-        progress = function(ratio:Float):Void
-=======
+            Timer.delay(function() { processXml(index + 1); }, 1);
+        }
+        
         function cancel():Void
         {
             removeEventListener(Event.CANCEL, cancel);
@@ -842,17 +750,18 @@
         }
 
         function finish():Void
->>>>>>> 9f5cc247
         {
             // now would be a good time for a clean-up
+            #if flash
             System.pauseForGCIfCollectionImminent(0);
+            #end
             System.gc();
 
             // We dance around the final "onProgress" call with some "setTimeout" calls here
             // to make sure the progress bar gets the chance to be rendered. Otherwise, all
             // would happen in one frame.
 
-            setTimeout(function():Void
+            Timer.delay(function():Void
             {
                 if (!canceled)
                 {
@@ -875,8 +784,8 @@
         {
             var texture:Texture;
             var bytes:ByteArray;
-            var object:Object = null;
-            var xml:XML = null;
+            var object:Dynamic = null;
+            var xml:Xml = null;
             
             // the 'current' instance might have changed by now
             // if we're running in a set-up with multiple instances.
@@ -897,21 +806,12 @@
             }
             else if (Std.is(asset, Xml))
             {
-<<<<<<< HEAD
-                var xml:Xml = cast asset;
-                var firstElement:Xml = xml.firstElement();
-                var rootNode:String = firstElement.nodeName.split(":").pop();
+                xml = cast asset;
                 
-                if (rootNode == "TextureAtlas" || rootNode == "font")
-                    xmls.push(firstElement);
-=======
-                xml = asset as XML;
-                
-                if (xml.localName() == "TextureAtlas" || xml.localName() == "font")
+                if (xml.nodeName == "TextureAtlas" || xml.nodeName == "font")
                     xmls.push(xml);
->>>>>>> 9f5cc247
                 else
-                    addXml(name, firstElement);
+                    addXml(name, xml);
                 
                 onComplete();
             }
@@ -974,10 +874,7 @@
                 }
                 else if (byteArrayStartsWith(bytes, "{") || byteArrayStartsWith(bytes, "["))
                 {
-<<<<<<< HEAD
-                    addObject(name, Json.parse(bytes.readUTFBytes(bytes.length)));
-=======
-                    try { object = JSON.parse(bytes.readUTFBytes(bytes.length)); }
+                    try { object = Json.parse(bytes.readUTFBytes(bytes.length)); }
                     catch (e:Error)
                     {
                         log("Could not parse JSON: " + e.message);
@@ -986,16 +883,12 @@
 
                     if (object) addObject(name, object);
 
->>>>>>> 9f5cc247
                     bytes.clear();
                     onComplete();
                 }
                 else if (byteArrayStartsWith(bytes, "<"))
                 {
-<<<<<<< HEAD
-                    process(Xml.parse(bytes.toString()));
-=======
-                    try { xml = new XML(bytes); }
+                    try { xml = Xml.parse(bytes.toString()); }
                     catch (e:Error)
                     {
                         log("Could not parse XML: " + e.message);
@@ -1003,7 +896,6 @@
                     }
 
                     process(xml);
->>>>>>> 9f5cc247
                     bytes.clear();
                 }
                 else
@@ -1014,11 +906,7 @@
             }
             else
             {
-<<<<<<< HEAD
-                log("Ignoring unsupported asset type: " + Type.getClassName(asset));
-=======
                 addObject(name, asset);
->>>>>>> 9f5cc247
                 onComplete();
             }
             
@@ -1042,9 +930,6 @@
         loadRawAsset(rawAsset, progress, process);
     }
     
-<<<<<<< HEAD
-    private function loadRawAsset(rawAsset:Dynamic, onProgress:Float->Void, onComplete:Dynamic->Void):Void
-=======
     /** This method is called internally for each element of the queue when it is loaded.
      *  'rawAsset' is typically either a class (pointing to an embedded asset) or a string
      *  (containing the path to a file). For texture data, it will also be called after a
@@ -1060,26 +945,28 @@
      *  <p>When overriding this method, you can call 'onProgress' with a number between 0 and 1
      *  to update the total queue loading progress.</p>
      */
-    protected function loadRawAsset(rawAsset:Object, onProgress:Function, onComplete:Function):Void
->>>>>>> 9f5cc247
+    private function loadRawAsset(rawAsset:Dynamic, onProgress:Float->Void, onComplete:Array<Dynamic>->Void):Void
     {
         var extension:String = null;
         var loaderInfo:LoaderInfo = null;
         var urlLoader:URLLoader = null;
         var url:String = null;
-<<<<<<< HEAD
-
+        
         var complete:Dynamic->Void = null;
+        var onIoError:IOErrorEvent->Void = null;
+        var onSecurityError:SecurityErrorEvent->Void = null;
+        var onHttpResponseStatus:HTTPStatusEvent->Void = null;
+        var onLoadProgress:ProgressEvent->Void = null;
+        var onUrlLoaderComplete:Dynamic->Void = null;
         var onLoaderComplete:Dynamic->Void = null;
-=======
-        
-        if (rawAsset is Class)
-        {
-            setTimeout(complete, 1, new rawAsset());
-        }
-        else if (rawAsset is String)
-        {
-            url = rawAsset as String;
+        
+        if (Std.is(rawAsset, Class))
+        {
+            Timer.delay(function() { Type.createInstance(rawAsset, []); }, 1);
+        }
+        else if (Std.is(rawAsset, String))
+        {
+            url = cast rawAsset;
             extension = getExtensionFromUrl(url);
             
             urlLoader = new URLLoader();
@@ -1092,7 +979,6 @@
             urlLoader.load(new URLRequest(url));
         }
         
->>>>>>> 9f5cc247
         function onIoError(event:IOErrorEvent):Void
         {
             log("IO error: " + event.text);
@@ -1130,16 +1016,7 @@
             var bytes:ByteArray = transformData(cast(urlLoader.data, ByteArray), url);
             var sound:Sound;
             
-<<<<<<< HEAD
-            urlLoader.removeEventListener(IOErrorEvent.IO_ERROR, onIoError);
-            urlLoader.removeEventListener(HTTP_RESPONSE_STATUS, onHttpResponseStatus);
-            urlLoader.removeEventListener(ProgressEvent.PROGRESS, onLoadProgress);
-            urlLoader.removeEventListener(Event.COMPLETE, onUrlLoaderComplete);
-            
             if (extension != null)
-=======
-            if (extension)
->>>>>>> 9f5cc247
                 extension = extension.toLowerCase();
 
             switch (extension)
@@ -1152,35 +1029,28 @@
                 case "jpg", "jpeg", "png", "gif":
                     //var loaderContext:LoaderContext = new LoaderContext(mCheckPolicyFile);
                     var loader:Loader = new Loader();
-<<<<<<< HEAD
                     //loaderContext.imageDecodingPolicy = ImageDecodingPolicy.ON_LOAD;
-                    loader.contentLoaderInfo.addEventListener(Event.COMPLETE, onLoaderComplete);
-                    //loader.loadBytes(bytes, loaderContext);
-                    loader.loadBytes(bytes);
-=======
-                    loaderContext.imageDecodingPolicy = ImageDecodingPolicy.ON_LOAD;
                     loaderInfo = loader.contentLoaderInfo;
                     loaderInfo.addEventListener(IOErrorEvent.IO_ERROR, onIoError);
                     loaderInfo.addEventListener(Event.COMPLETE, onLoaderComplete);
-                    loader.loadBytes(bytes, loaderContext);
-                    break;
->>>>>>> 9f5cc247
+                    //loader.loadBytes(bytes, loaderContext);
+                    loader.loadBytes(bytes);
                 default: // any XML / JSON / binary data 
                     complete(bytes);
             }
         }
         
-        onLoaderComplete = function(event:Dynamic):Void
+        function onLoaderComplete(event:Dynamic):Void
         {
             urlLoader.data.clear();
             complete(event.target.content);
         }
         
-        complete = function(asset:Dynamic):Void
+        function complete(asset:Dynamic):Void
         {
             // clean up event listeners
 
-            if (urlLoader)
+            if (urlLoader != null)
             {
                 urlLoader.removeEventListener(IOErrorEvent.IO_ERROR, onIoError);
                 urlLoader.removeEventListener(SecurityErrorEvent.SECURITY_ERROR, onSecurityError);
@@ -1189,7 +1059,7 @@
                 urlLoader.removeEventListener(Event.COMPLETE, onUrlLoaderComplete);
             }
 
-            if (loaderInfo)
+            if (loaderInfo != null)
             {
                 loaderInfo.removeEventListener(IOErrorEvent.IO_ERROR, onIoError);
                 loaderInfo.removeEventListener(Event.COMPLETE, onLoaderComplete);
@@ -1198,10 +1068,10 @@
             // On mobile, it is not allowed / endorsed to make stage3D calls while the app
             // is in the background. Thus, we pause queue processing if that's the case.
             
-            //if (SystemUtil.isDesktop)
+            if (SystemUtil.isDesktop)
                 onComplete(asset);
-            //else
-            //    SystemUtil.executeWhenApplicationIsActive(onComplete, asset);
+            else
+                SystemUtil.executeWhenApplicationIsActive(onComplete, asset);
         }
         
         if (Std.is(rawAsset, Class))
@@ -1232,10 +1102,6 @@
      *  assets. */
     private function getName(rawAsset:Dynamic):String
     {
-<<<<<<< HEAD
-        //var matches:Array;
-=======
->>>>>>> 9f5cc247
         var name:String;
         
         if (Std.is(rawAsset, String)/* || Std.is(rawAsset, FileReference)*/)
@@ -1313,16 +1179,10 @@
         
         for (name in dictionary.keys())
             if (name.indexOf(prefix) == 0)
-<<<<<<< HEAD
-                result.push(name);
-        
+                result[result.length] = name; // avoid 'push'
+
         //result.sort(Array.CASEINSENSITIVE);
         result.sort(compare);
-=======
-                result[result.length] = name; // avoid 'push'
-
-        result.sort(Array.CASEINSENSITIVE);
->>>>>>> 9f5cc247
         return result;
     }
     
@@ -1337,7 +1197,7 @@
     }
 
     /** Extracts the base name of a file path or URL, i.e. the file name without extension. */
-    protected function getBasenameFromUrl(url:String):String
+    private function getBasenameFromUrl(url:String):String
     {
         var isMatched:Bool = NAME_REGEX.match(url);
         if (isMatched) return NAME_REGEX.matched(1);
@@ -1345,17 +1205,14 @@
     }
 
     /** Extracts the file extension from an URL. */
-    protected function getExtensionFromUrl(url:String):String
+    private function getExtensionFromUrl(url:String):String
     {
         var isMatched:Bool = NAME_REGEX.match(url);
         if (isMatched) return NAME_REGEX.matched(2);
         else return null;
     }
 
-<<<<<<< HEAD
-    private function compare(a:String, b:String) {return (a < b) ? -1 : (a > b) ? 1 : 0;}
-=======
-    private function prependCallback(oldCallback:Function, newCallback:Function):Function
+    private function prependCallback(oldCallback:Void->Void, newCallback:Void->Void):Void->Void
     {
         // TODO: it might make sense to add this (together with "appendCallback")
         //       as a public utility method ("FunctionUtil"?)
@@ -1368,7 +1225,8 @@
             oldCallback();
         };
     }
->>>>>>> 9f5cc247
+
+    private function compare(a:String, b:String) {return (a < b) ? -1 : (a > b) ? 1 : 0;}
 
     // properties
     
@@ -1381,68 +1239,47 @@
     public var numQueuedAssets(get, never):Int;
     private function get_numQueuedAssets():Int { return mQueue.length; }
     
-<<<<<<< HEAD
-    /** When activated, the class will trace information about added/enqueued assets. */
+    /** When activated, the class will trace information about added/enqueued assets.
+     *  @default true */
     public var verbose(get, set):Bool;
     private function get_verbose():Bool { return mVerbose; }
     private function set_verbose(value:Bool):Bool { return mVerbose = value; }
-=======
-    /** When activated, the class will trace information about added/enqueued assets.
-     *  @default true */
-    public function get verbose():Bool { return mVerbose; }
-    public function set verbose(value:Bool):Void { mVerbose = value; }
->>>>>>> 9f5cc247
     
     /** Indicates if a queue is currently being loaded. */
-    public function get isLoading():Bool { return mNumLoadingQueues > 0; }
+    public var isLoading(get, never):Bool;
+    public function get_isLoading():Bool { return mNumLoadingQueues > 0; }
 
     /** For bitmap textures, this flag indicates if mip maps should be generated when they 
      *  are loaded; for ATF textures, it indicates if mip maps are valid and should be
-<<<<<<< HEAD
-     *  used. */
+     *  used. @default false */
     public var useMipMaps(get, set):Bool;
     private function get_useMipMaps():Bool { return mDefaultTextureOptions.mipMapping; }
     private function set_useMipMaps(value:Bool):Bool { return mDefaultTextureOptions.mipMapping = value; }
-=======
-     *  used. @default false */
-    public function get useMipMaps():Bool { return mDefaultTextureOptions.mipMapping; }
-    public function set useMipMaps(value:Bool):Void { mDefaultTextureOptions.mipMapping = value; }
->>>>>>> 9f5cc247
     
     /** Textures that are created from Bitmaps or ATF files will have the repeat setting
      *  assigned here. @default false */
-    public function get textureRepeat():Bool { return mDefaultTextureOptions.repeat; }
-    public function set textureRepeat(value:Bool):Void { mDefaultTextureOptions.repeat = value; }
+    public var textureRepeat(get, set):Bool;
+    public function get_textureRepeat():Bool { return mDefaultTextureOptions.repeat; }
+    public function set_textureRepeat(value:Bool):Bool { return mDefaultTextureOptions.repeat = value; }
 
     /** Textures that are created from Bitmaps or ATF files will have the scale factor 
-<<<<<<< HEAD
-     *  assigned here. */
+     *  assigned here. @default 1 */
     public var scaleFactor(get, set):Float;
-    private function get_scaleFactor():Float { return mDefaultTextureOptions.scale; }
-    private function set_scaleFactor(value:Float):Float { return mDefaultTextureOptions.scale = value; }
+    public function get_scaleFactor():Float { return mDefaultTextureOptions.scale; }
+    public function set_scaleFactor(value:Float):Float { return mDefaultTextureOptions.scale = value; }
+
+    /** Textures that are created from Bitmaps will be uploaded to the GPU with the
+     *  <code>Context3DTextureFormat</code> assigned to this property. @default "bgra" */
+    public var textureFormat(get, set):Context3DTextureFormat;
+    public function get_textureFormat():Context3DTextureFormat { return mDefaultTextureOptions.format; }
+    public function set_textureFormat(value:Context3DTextureFormat):Context3DTextureFormat { return mDefaultTextureOptions.format = value; }
     
     /** Specifies whether a check should be made for the existence of a URL policy file before
      *  loading an object from a remote server. More information about this topic can be found 
-     *  in the 'flash.system.LoaderContext' documentation. */
+     *  in the 'flash.system.LoaderContext' documentation. @default false */
     public var checkPolicyFile(get, set):Bool;
     private function get_checkPolicyFile():Bool { return mCheckPolicyFile; }
     private function set_checkPolicyFile(value:Bool):Bool { return mCheckPolicyFile = value; }
-=======
-     *  assigned here. @default 1 */
-    public function get scaleFactor():Float { return mDefaultTextureOptions.scale; }
-    public function set scaleFactor(value:Float):Void { mDefaultTextureOptions.scale = value; }
-
-    /** Textures that are created from Bitmaps will be uploaded to the GPU with the
-     *  <code>Context3DTextureFormat</code> assigned to this property. @default "bgra" */
-    public function get textureFormat():String { return mDefaultTextureOptions.format; }
-    public function set textureFormat(value:String):Void { mDefaultTextureOptions.format = value; }
-    
-    /** Specifies whether a check should be made for the existence of a URL policy file before
-     *  loading an object from a remote server. More information about this topic can be found 
-     *  in the 'flash.system.LoaderContext' documentation. @default false */
-    public function get checkPolicyFile():Bool { return mCheckPolicyFile; }
-    public function set checkPolicyFile(value:Bool):Void { mCheckPolicyFile = value; }
->>>>>>> 9f5cc247
 
     /** Indicates if atlas XML data should be stored for access via the 'getXml' method.
      *  If true, you can access an XML under the same name as the atlas.
@@ -1454,18 +1291,13 @@
     /** Indicates if bitmap font XML data should be stored for access via the 'getXml' method.
      *  If true, you can access an XML under the same name as the bitmap font.
      *  If false, XMLs will be disposed when the font was created. @default false. */
-<<<<<<< HEAD
     public var keepFontXmls(get, set):Bool;
-    private function get_keepFontXmls():Bool { return mKeepFontXmls; }
-    private function set_keepFontXmls(value:Bool):Bool { return mKeepFontXmls = value; }
-=======
-    public function get keepFontXmls():Bool { return mKeepFontXmls; }
-    public function set keepFontXmls(value:Bool):Void { mKeepFontXmls = value; }
+    public function get_keepFontXmls():Bool { return mKeepFontXmls; }
+    public function set_keepFontXmls(value:Bool):Bool { return mKeepFontXmls = value; }
 
     /** The maximum number of parallel connections that are spawned when loading the queue.
      *  More connections can reduce loading times, but require more memory. @default 3. */
-    public function get numConnections():Int { return mNumConnections; }
-    public function set numConnections(value:Int):Void { mNumConnections = value; }
-}
->>>>>>> 9f5cc247
+    public var numConnections(get, set):Int;
+    public function get_numConnections():Int { return mNumConnections; }
+    public function set_numConnections(value:Int):Int { return mNumConnections = value; }
 }