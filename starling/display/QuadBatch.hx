--- conflicted
+++ resolved
@@ -8,32 +8,18 @@
 //
 // =================================================================================================
 
-<<<<<<< HEAD
 package starling.display;
-import openfl.display3D.Context3DBufferUsage;
-import openfl.display3D.Context3DMipFilter;
-import openfl.display3D.Context3DTextureFilter;
-import openfl.display3D.Context3DWrapMode;
 import openfl.utils.Int16Array;
-import openfl.display3D.Context3D;
-import openfl.display3D.Context3DProgramType;
-import openfl.display3D.Context3DTextureFormat;
-import openfl.display3D.Context3DVertexBufferFormat;
-import openfl.display3D.IndexBuffer3D;
-import openfl.display3D.Program3D;
-import openfl.display3D.VertexBuffer3D;
-import openfl.errors.Error;
-import openfl.geom.Matrix;
-import openfl.geom.Matrix3D;
-import openfl.geom.Rectangle;
-import openfl.Vector;
-=======
-package starling.display
-{
+
+import flash.errors.Error;
 import flash.display3D.Context3D;
+import flash.display3D.Context3DBufferUsage;
 import flash.display3D.Context3DProgramType;
+import flash.display3D.Context3DMipFilter;
+import flash.display3D.Context3DTextureFilter;
 import flash.display3D.Context3DTextureFormat;
 import flash.display3D.Context3DVertexBufferFormat;
+import flash.display3D.Context3DWrapMode;
 import flash.display3D.IndexBuffer3D;
 import flash.display3D.Program3D;
 import flash.display3D.VertexBuffer3D;
@@ -41,9 +27,8 @@
 import flash.geom.Matrix;
 import flash.geom.Matrix3D;
 import flash.geom.Rectangle;
-import flash.utils.Dictionary;
-import flash.utils.getQualifiedClassName;
->>>>>>> 9f5cc247
+//import flash.utils.Dictionary;
+//import flash.utils.getQualifiedClassName;
 
 import starling.core.RenderSupport;
 import starling.core.Starling;
@@ -249,21 +234,12 @@
         sRenderAlpha[0] = sRenderAlpha[1] = sRenderAlpha[2] = pma ? parentAlpha : 1.0;
         sRenderAlpha[3] = parentAlpha;
         
-<<<<<<< HEAD
-        MatrixUtil.convertTo3D(mvpMatrix, sRenderMatrix);
         RenderSupport.setBlendFactors(pma, blendMode != null ? blendMode : this.blendMode);
         
         context.setProgram(getProgram(tinted));
         if (mTexture == null || tinted)
             context.setProgramConstantsFromVector(Context3DProgramType.VERTEX, 0, sRenderAlpha, 1);
-        context.setProgramConstantsFromMatrix(Context3DProgramType.VERTEX, 1, sRenderMatrix, true);
-=======
-        RenderSupport.setBlendFactors(pma, blendMode ? blendMode : this.blendMode);
-        
-        context.setProgram(getProgram(tinted));
-        context.setProgramConstantsFromVector(Context3DProgramType.VERTEX, 0, sRenderAlpha, 1);
         context.setProgramConstantsFromMatrix(Context3DProgramType.VERTEX, 1, mvpMatrix, true);
->>>>>>> 9f5cc247
         context.setVertexBufferAt(0, mVertexBuffer, VertexData.POSITION_OFFSET, 
                                   Context3DVertexBufferFormat.FLOAT_2); 
         
@@ -465,7 +441,7 @@
     {
         var matrix:Matrix = quad.transformationMatrix;
         var alpha:Float  = quad.alpha;
-        var vertexID:Int  = quadID * 4;
+        var vertexID:Int  = Std.int(quadID * 4);
 
         quad.copyVertexDataTransformedTo(mVertexData, vertexID, matrix);
         if (alpha != 1.0) mVertexData.scaleAlpha(vertexID, alpha, 4);
@@ -526,13 +502,16 @@
     /** Naively optimizes a list of batches by merging all that have an identical state.
      *  Naturally, this will change the z-order of some of the batches, so this method is
      *  useful only for specific use-cases. */
-    public static function optimize(quadBatches:Vector.<QuadBatch>):Void
+    public static function optimize(quadBatches:Array<QuadBatch>):Void
     {
         var batch1:QuadBatch, batch2:QuadBatch;
-        for (var i:Int=0; i<quadBatches.length; ++i)
+        //for (var i:Int=0; i<quadBatches.length; ++i)
+        for (i in 0 ... quadBatches.length)
         {
             batch1 = quadBatches[i];
-            for (var j:Int=i+1; j<quadBatches.length; )
+            //for (var j:Int=i+1; j<quadBatches.length; )
+            var j:Int = i + 1;
+            while (j < quadBatches.length)
             {
                 batch2 = quadBatches[j];
                 if (!batch1.isStateChange(batch2.tinted, 1.0, batch2.texture,
@@ -555,7 +534,7 @@
                                           blendMode:String=null,
                                           ignoreCurrentFilter:Bool=false):Int
     {
-        if (object is Sprite3D)
+        if (Std.is(object, Sprite3D))
             throw new IllegalOperationError("Sprite3D objects cannot be flattened");
 
         var i:Int;
