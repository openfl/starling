// =================================================================================================
//
//	Starling Framework
//	Copyright 2011-2014 Gamua. All Rights Reserved.
//
//	This program is free software. You can redistribute and/or modify it
//	in accordance with the terms of the accompanying license agreement.
//
// =================================================================================================

<<<<<<< HEAD
package starling.display;
import openfl.errors.ArgumentError;
import openfl.geom.Matrix;
import openfl.geom.Point;
import openfl.geom.Rectangle;
=======
package starling.display
{
import flash.geom.Matrix;
import flash.geom.Matrix3D;
import flash.geom.Point;
import flash.geom.Rectangle;
import flash.geom.Vector3D;
>>>>>>> 9f5cc247

import starling.core.RenderSupport;
import starling.utils.VertexData;

/** A Quad represents a rectangle with a uniform color or a color gradient.
 *  
 *  <p>You can set one color per vertex. The colors will smoothly fade into each other over the area
 *  of the quad. To display a simple linear color gradient, assign one color to vertices 0 and 1 and 
 *  another color to vertices 2 and 3. </p> 
 *
 *  <p>The indices of the vertices are arranged like this:</p>
 *  
 *  <pre>
 *  0 - 1
 *  | / |
 *  2 - 3
 *  </pre>
 * 
 *  @see Image
 */
class Quad extends DisplayObject
{
    private var mTinted:Bool;
    
    /** The raw vertex data of the quad. */
    private var mVertexData:VertexData;
    
    /** Helper objects. */
    private static var sHelperPoint:Point = new Point();
    private static var sHelperPoint3D:Vector3D = new Vector3D();
    private static var sHelperMatrix:Matrix = new Matrix();
    private static var sHelperMatrix3D:Matrix3D = new Matrix3D();
    
    /** Creates a quad with a certain size and color. The last parameter controls if the 
     *  alpha value should be premultiplied into the color values on rendering, which can
     *  influence blending output. You can use the default value in most cases.  */
    public function new(width:Float, height:Float, color:UInt=0xffffff,
                         premultipliedAlpha:Bool=true)
    {
        super();
        if (width == 0.0 || height == 0.0)
            throw new ArgumentError("Invalid size: width and height must not be zero");

        mTinted = color != 0xffffff;
        
        mVertexData = new VertexData(4, premultipliedAlpha);
        mVertexData.setPosition(0, 0.0, 0.0);
        mVertexData.setPosition(1, width, 0.0);
        mVertexData.setPosition(2, 0.0, height);
        mVertexData.setPosition(3, width, height);
        mVertexData.setUniformColor(color);
        
        onVertexDataChanged();
    }
    
    /** Call this method after manually changing the contents of 'mVertexData'. */
    private function onVertexDataChanged():Void
    {
        // override in subclasses, if necessary
    }
    
    /** @inheritDoc */
    public override function getBounds(targetSpace:DisplayObject, resultRect:Rectangle=null):Rectangle
    {
        if (resultRect == null) resultRect = new Rectangle();
        
        if (targetSpace == this) // optimization
        {
            mVertexData.getPosition(3, sHelperPoint);
            resultRect.setTo(0.0, 0.0, sHelperPoint.x, sHelperPoint.y);
        }
        else if (targetSpace == parent && rotation == 0.0) // optimization
        {
            var scaleX:Float = this.scaleX;
            var scaleY:Float = this.scaleY;
            mVertexData.getPosition(3, sHelperPoint);
            resultRect.setTo(x - pivotX * scaleX,      y - pivotY * scaleY,
                             sHelperPoint.x * scaleX, sHelperPoint.y * scaleY);
            if (scaleX < 0) { resultRect.width  *= -1; resultRect.x -= resultRect.width;  }
            if (scaleY < 0) { resultRect.height *= -1; resultRect.y -= resultRect.height; }
        }
        else if (is3D && stage)
        {
            stage.getCameraPosition(targetSpace, sHelperPoint3D);
            getTransformationMatrix3D(targetSpace, sHelperMatrix3D);
            mVertexData.getBoundsProjected(sHelperMatrix3D, sHelperPoint3D, 0, 4, resultRect);
        }
        else
        {
            getTransformationMatrix(targetSpace, sHelperMatrix);
            mVertexData.getBounds(sHelperMatrix, 0, 4, resultRect);
        }
        
        return resultRect;
    }
    
    /** Returns the color of a vertex at a certain index. */
    public function getVertexColor(vertexID:Int):UInt
    {
        return mVertexData.getColor(vertexID);
    }
    
    /** Sets the color of a vertex at a certain index. */
    public function setVertexColor(vertexID:Int, color:UInt):Void
    {
        mVertexData.setColor(vertexID, color);
        onVertexDataChanged();
        
        if (color != 0xffffff) mTinted = true;
        else mTinted = mVertexData.tinted;
    }
    
    /** Returns the alpha value of a vertex at a certain index. */
    public function getVertexAlpha(vertexID:Int):Float
    {
        return mVertexData.getAlpha(vertexID);
    }
    
    /** Sets the alpha value of a vertex at a certain index. */
    public function setVertexAlpha(vertexID:Int, alpha:Float):Void
    {
        mVertexData.setAlpha(vertexID, alpha);
        onVertexDataChanged();
        
        if (alpha != 1.0) mTinted = true;
        else mTinted = mVertexData.tinted;
    }
    
    /** Returns the color of the quad, or of vertex 0 if vertices have different colors. */
    public var color(get, set):UInt;
    private function get_color():UInt 
    { 
        return mVertexData.getColor(0); 
    }
    
    /** Sets the colors of all vertices to a certain value. */
    private function set_color(value:UInt):UInt 
    {
        mVertexData.setUniformColor(value);
        onVertexDataChanged();
        
        if (value != 0xffffff || alpha != 1.0) mTinted = true;
        else mTinted = mVertexData.tinted;
        return mVertexData.getColor(0);
    }
    
    /** @inheritDoc **/
    public override function set_alpha(value:Float):Float
    {
        super.set_alpha(value);
        
        if (value < 1.0) mTinted = true;
        else mTinted = mVertexData.tinted;
        return mAlpha;
    }
    
    /** Copies the raw vertex data to a VertexData instance. */
    public function copyVertexDataTo(targetData:VertexData, targetVertexID:Int=0):Void
    {
        mVertexData.copyTo(targetData, targetVertexID);
    }
    
    /** Transforms the vertex positions of the raw vertex data by a certain matrix and
     *  copies the result to another VertexData instance. */
    public function copyVertexDataTransformedTo(targetData:VertexData, targetVertexID:Int=0,
                                                matrix:Matrix=null):Void
    {
        mVertexData.copyTransformedTo(targetData, targetVertexID, matrix, 0, 4);
    }
    
    /** @inheritDoc */
    public override function render(support:RenderSupport, parentAlpha:Float):Void
    {
        support.batchQuad(this, parentAlpha);
    }
    
    /** Returns true if the quad (or any of its vertices) is non-white or non-opaque. */
    public var tinted(get, never):Bool;
    private function get_tinted():Bool { return mTinted; }
    
    /** Indicates if the rgb values are stored premultiplied with the alpha value; this can
     *  affect the rendering. (Most developers don't have to care, though.) */
    public var premultipliedAlpha(get, never):Bool;
    private function get_premultipliedAlpha():Bool { return mVertexData.premultipliedAlpha; }
}<|MERGE_RESOLUTION|>--- conflicted
+++ resolved
@@ -8,21 +8,13 @@
 //
 // =================================================================================================
 
-<<<<<<< HEAD
 package starling.display;
-import openfl.errors.ArgumentError;
-import openfl.geom.Matrix;
-import openfl.geom.Point;
-import openfl.geom.Rectangle;
-=======
-package starling.display
-{
+import flash.errors.ArgumentError;
 import flash.geom.Matrix;
 import flash.geom.Matrix3D;
 import flash.geom.Point;
 import flash.geom.Rectangle;
 import flash.geom.Vector3D;
->>>>>>> 9f5cc247
 
 import starling.core.RenderSupport;
 import starling.utils.VertexData;
@@ -104,7 +96,7 @@
             if (scaleX < 0) { resultRect.width  *= -1; resultRect.x -= resultRect.width;  }
             if (scaleY < 0) { resultRect.height *= -1; resultRect.y -= resultRect.height; }
         }
-        else if (is3D && stage)
+        else if (is3D && stage != null)
         {
             stage.getCameraPosition(targetSpace, sHelperPoint3D);
             getTransformationMatrix3D(targetSpace, sHelperMatrix3D);
