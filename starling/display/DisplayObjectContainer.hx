--- conflicted
+++ resolved
@@ -8,32 +8,23 @@
 //
 // =================================================================================================
 
-<<<<<<< HEAD
 package starling.display;
-import openfl.errors.ArgumentError;
-import openfl.errors.RangeError;
-import openfl.geom.Matrix;
-import openfl.geom.Point;
-import openfl.geom.Rectangle;
-import openfl.system.Capabilities;
-import starling.utils.Max;
-=======
-package starling.display
-{
+import flash.errors.ArgumentError;
+import flash.errors.RangeError;
 import flash.geom.Matrix;
 import flash.geom.Matrix3D;
 import flash.geom.Point;
 import flash.geom.Rectangle;
 import flash.geom.Vector3D;
 import flash.system.Capabilities;
-import flash.utils.getQualifiedClassName;
->>>>>>> 9f5cc247
+//import flash.utils.getQualifiedClassName;
 
 import starling.core.RenderSupport;
 import starling.errors.AbstractClassError;
 import starling.events.Event;
 import starling.filters.FragmentFilter;
 import starling.utils.MatrixUtil;
+import starling.utils.Max;
 
 /**
  *  A DisplayObjectContainer represents a collection of display objects.
@@ -83,14 +74,9 @@
     private static var sHelperMatrix:Matrix = new Matrix();
     private static var sHelperMatrix3D:Matrix3D = new Matrix3D();
     private static var sHelperPoint:Point = new Point();
-<<<<<<< HEAD
+    private static var sHelperPoint3D:Vector3D = new Vector3D();
     private static var sBroadcastListeners:Array<DisplayObject> = new Array<DisplayObject>();
     private static var sSortBuffer:Array<DisplayObject> = new Array<DisplayObject>();
-=======
-    private static var sHelperPoint3D:Vector3D = new Vector3D();
-    private static var sBroadcastListeners:Vector.<DisplayObject> = new <DisplayObject>[];
-    private static var sSortBuffer:Vector.<DisplayObject> = new <DisplayObject>[];
->>>>>>> 9f5cc247
     
     // construction
     
