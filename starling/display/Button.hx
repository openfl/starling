// =================================================================================================
//
//	Starling Framework
//	Copyright 2011-2014 Gamua. All Rights Reserved.
//
//	This program is free software. You can redistribute and/or modify it
//	in accordance with the terms of the accompanying license agreement.
//
// =================================================================================================

package starling.display;
import flash.geom.Rectangle;
import flash.ui.Mouse;
import openfl.errors.ArgumentError;
//import flash.ui.MouseCursor;

import starling.events.Event;
import starling.events.Touch;
import starling.events.TouchEvent;
import starling.events.TouchPhase;
import starling.text.TextField;
import starling.textures.Texture;
import starling.utils.HAlign;
import starling.utils.VAlign;

/** Dispatched when the user triggers the button. Bubbles. */
//[Event(name="triggered", type="starling.events.Event")]

/** A simple button composed of an image and, optionally, text.
 *  
 *  <p>You can use different textures for various states of the button. If you're providing
 *  only an up state, the button is simply scaled a little when it is touched.</p>
 *
 *  <p>In addition, you can overlay text on the button. To customize the text, you can use
 *  properties equivalent to those of the TextField class. Move the text to a certain position
 *  by updating the <code>textBounds</code> property.</p>
 *  
<<<<<<< HEAD
 *  <p>To react on touches on a button, there is special <code>triggered</code>-event type. Use
 *  this event instead of normal touch events - that way, users can cancel button activation
 *  by moving the mouse/finger away from the button before releasing.</p> 
 */ 
class Button extends DisplayObjectContainer
=======
 *  <p>To react on touches on a button, there is special <code>Event.TRIGGERED</code> event.
 *  Use this event instead of normal touch events. That way, users can cancel button
 *  activation by moving the mouse/finger away from the button before releasing.</p>
 */
public class Button extends DisplayObjectContainer
>>>>>>> 9f5cc247
{
    inline private static var MAX_DRAG_DIST:Float = 50;
    
    private var mUpState:Texture;
    private var mDownState:Texture;
    private var mOverState:Texture;
    private var mDisabledState:Texture;
    
    private var mContents:Sprite;
    private var mBody:Image;
    private var mTextField:TextField;
    private var mTextBounds:Rectangle;
    private var mOverlay:Sprite;
    
    private var mScaleWhenDown:Float;
    private var mAlphaWhenDisabled:Float;
<<<<<<< HEAD
    private var mEnabled:Bool;
    private var mIsDown:Bool;
    
    /** Creates a button with textures for up- and down-state or text. */
    public function new(upState:Texture, text:String="", downState:Texture=null)
    {
        super();
        if (upState == null) throw new ArgumentError("Texture cannot be null");
        
        mUpState = upState;
        mDownState = downState != null ? downState : upState;
        mBackground = new Image(upState);
        mScaleWhenDown = downState != null ? 1.0 : 0.9;
        mAlphaWhenDisabled = 0.5;
=======
    private var mUseHandCursor:Bool;
    private var mEnabled:Bool;
    private var mState:String;
    
    /** Creates a button with a set of state-textures and (optionally) some text.
     *  Any state that is left 'null' will display the up-state texture. Beware that all
     *  state textures should have the same dimensions. */
    public function Button(upState:Texture, text:String="", downState:Texture=null,
                           overState:Texture=null, disabledState:Texture=null)
    {
        if (upState == null) throw new ArgumentError("Texture 'upState' cannot be null");
        
        mUpState = upState;
        mDownState = downState;
        mOverState = overState;
        mDisabledState = disabledState;

        mState = ButtonState.UP;
        mBody = new Image(upState);
        mScaleWhenDown = downState ? 1.0 : 0.9;
        mAlphaWhenDisabled = disabledState ? 1.0: 0.5;
>>>>>>> 9f5cc247
        mEnabled = true;
        mUseHandCursor = true;
        mTextBounds = new Rectangle(0, 0, upState.width, upState.height);            
        
        mContents = new Sprite();
        mContents.addChild(mBody);
        addChild(mContents);
        addEventListener(TouchEvent.TOUCH, onTouch);
        
        this.touchGroup = true;
        this.text = text;
    }
    
    /** @inheritDoc */
    public override function dispose():Void
    {
        // text field might be disconnected from parent, so we have to dispose it manually
        if (mTextField != null)
            mTextField.dispose();
        
        super.dispose();
    }
    
    /** Readjusts the dimensions of the button according to its current state texture.
     *  Call this method to synchronize button and texture size after assigning a texture
     *  with a different size. Per default, this method also resets the bounds of the
     *  button's text. */
    public function readjustSize(resetTextBounds:Bool=true):Void
    {
        mBody.readjustSize();

        if (resetTextBounds && mTextField != null)
            textBounds = new Rectangle(0, 0, mBody.width, mBody.height);
    }

    private function createTextField():Void
    {
        if (mTextField == null)
        {
            mTextField = new TextField(Std.int(mTextBounds.width), Std.int(mTextBounds.height), "");
            mTextField.vAlign = VAlign.CENTER;
            mTextField.hAlign = HAlign.CENTER;
            mTextField.touchable = false;
            mTextField.autoScale = true;
            mTextField.batchable = true;
        }
        
        mTextField.width  = mTextBounds.width;
        mTextField.height = mTextBounds.height;
        mTextField.x = mTextBounds.x;
        mTextField.y = mTextBounds.y;
    }
    
    private override function onTouch(event:TouchEvent):Void
    {
<<<<<<< HEAD
        event.interactsWith(this);
        //Mouse.cursor = (mUseHandCursor && mEnabled && event.interactsWith(this)) ? 
        //    MouseCursor.BUTTON : MouseCursor.AUTO;
=======
        Mouse.cursor = (mUseHandCursor && mEnabled && event.interactsWith(this)) ?
            MouseCursor.BUTTON : MouseCursor.AUTO;
>>>>>>> 9f5cc247
        
        var touch:Touch = event.getTouch(this);
        
        if (!mEnabled)
        {
            return;
        }
        else if (touch == null)
        {
            state = ButtonState.UP;
        }
        else if (touch.phase == TouchPhase.HOVER)
        {
            state = ButtonState.OVER;
        }
        else if (touch.phase == TouchPhase.BEGAN && mState != ButtonState.DOWN)
        {
            state = ButtonState.DOWN;
        }
        else if (touch.phase == TouchPhase.MOVED && mState == ButtonState.DOWN)
        {
            // reset button when user dragged too far away after pushing
            var buttonRect:Rectangle = getBounds(stage);
            if (touch.globalX < buttonRect.x - MAX_DRAG_DIST ||
                touch.globalY < buttonRect.y - MAX_DRAG_DIST ||
                touch.globalX > buttonRect.x + buttonRect.width + MAX_DRAG_DIST ||
                touch.globalY > buttonRect.y + buttonRect.height + MAX_DRAG_DIST)
            {
                state = ButtonState.UP;
            }
        }
        else if (touch.phase == TouchPhase.ENDED && mState == ButtonState.DOWN)
        {
            state = ButtonState.UP;
            dispatchEventWith(Event.TRIGGERED, true);
        }
    }
    
<<<<<<< HEAD
    /** The scale factor of the button on touch. Per default, a button with a down state 
      * texture won't scale. */
    public var scaleWhenDown(get, set):Float;
    private function get_scaleWhenDown():Float { return mScaleWhenDown; }
    private function set_scaleWhenDown(value:Float):Float { return mScaleWhenDown = value; }
=======
    /** The current state of the button. The corresponding strings are found
     *  in the ButtonState class. */
    public function get state():String { return mState; }
    public function set state(value:String):Void
    {
        mState = value;
        mContents.scaleX = mContents.scaleY = 1.0;

        switch (mState)
        {
            case ButtonState.DOWN:
                setStateTexture(mDownState);
                mContents.scaleX = mContents.scaleY = scaleWhenDown;
                mContents.x = (1.0 - scaleWhenDown) / 2.0 * mBody.width;
                mContents.y = (1.0 - scaleWhenDown) / 2.0 * mBody.height;
                break;
            case ButtonState.UP:
                setStateTexture(mUpState);
                mContents.x = mContents.y = 0;
                break;
            case ButtonState.OVER:
                setStateTexture(mOverState);
                mContents.x = mContents.y = 0;
                break;
            case ButtonState.DISABLED:
                setStateTexture(mDisabledState);
                mContents.x = mContents.y = 0;
                break;
            default:
                throw new ArgumentError("Invalid button state: " + mState);
        }
    }

    private function setStateTexture(texture:Texture):Void
    {
        mBody.texture = texture ? texture : mUpState;
    }

    /** The scale factor of the button on touch. Per default, a button without a down state
     *  texture will be made slightly smaller, while a button with a down state texture
     *  remains unscaled. */
    public function get scaleWhenDown():Float { return mScaleWhenDown; }
    public function set scaleWhenDown(value:Float):Void { mScaleWhenDown = value; }
>>>>>>> 9f5cc247
    
    /** The alpha value of the button when it is disabled. @default 0.5 */
    public var alphaWhenDisabled(get, set):Float;
    private function get_alphaWhenDisabled():Float { return mAlphaWhenDisabled; }
    private function set_alphaWhenDisabled(value:Float):Float { return mAlphaWhenDisabled = value; }
    
    /** Indicates if the button can be triggered. */
    public var enabled(get, set):Bool;
    private function get_enabled():Bool { return mEnabled; }
    private function set_enabled(value:Bool):Bool
    {
        if (mEnabled != value)
        {
            mEnabled = value;
            mContents.alpha = value ? 1.0 : mAlphaWhenDisabled;
            state = value ? ButtonState.UP : ButtonState.DISABLED;
        }
        return mEnabled;
    }
    
    /** The text that is displayed on the button. */
    public var text(get, set):String;
    private function get_text():String { return mTextField != null ? mTextField.text : ""; }
    private function set_text(value:String):String
    {
        if (value.length == 0)
        {
            if (mTextField != null)
            {
                mTextField.text = value;
                mTextField.removeFromParent();
            }
        }
        else
        {
            createTextField();
            mTextField.text = value;
            
            if (mTextField.parent == null)
                mContents.addChild(mTextField);
        }
        return mTextField != null ? mTextField.text : "";
    }
    
<<<<<<< HEAD
    /** The name of the font displayed on the button. May be a system font or a registered 
      * bitmap font. */
    public var fontName(get, set):String;
    private function get_fontName():String { return mTextField != null ? mTextField.fontName : "Verdana"; }
    private function set_fontName(value:String):String
=======
    /** The name of the font displayed on the button. May be a system font or a registered
     *  bitmap font. */
    public function get fontName():String { return mTextField ? mTextField.fontName : "Verdana"; }
    public function set fontName(value:String):Void
>>>>>>> 9f5cc247
    {
        createTextField();
        mTextField.fontName = value;
        return mTextField != null ? mTextField.fontName : "Verdana";
    }
    
    /** The size of the font. */
    public var fontSize(get, set):Float;
    private function get_fontSize():Float { return mTextField != null ? mTextField.fontSize : 12; }
    private function set_fontSize(value:Float):Float
    {
        createTextField();
        mTextField.fontSize = value;
        return mTextField != null ? mTextField.fontSize : 12;
    }
    
    /** The color of the font. */
    public var fontColor(get, set):UInt;
    private function get_fontColor():UInt { return mTextField != null ? mTextField.color : 0x0; }
    private function set_fontColor(value:UInt):UInt
    {
        createTextField();
        mTextField.color = value;
        return mTextField != null ? mTextField.color : 0x0;
    }
    
    /** Indicates if the font should be bold. */
    public var fontBold(get, set):Bool;
    private function get_fontBold():Bool { return mTextField != null ? mTextField.bold : false; }
    private function set_fontBold(value:Bool):Bool
    {
        createTextField();
        mTextField.bold = value;
        return fontBold;
    }
    
    /** The texture that is displayed when the button is not being touched. */
    public var upState(get, set):Texture;
    private function get_upState():Texture { return mUpState; }
    private function set_upState(value:Texture):Texture
    {
        if (value == null)
            throw new ArgumentError("Texture 'upState' cannot be null");

        if (mUpState != value)
        {
            mUpState = value;
            if ( mState == ButtonState.UP ||
                (mState == ButtonState.DISABLED && mDisabledState == null) ||
                (mState == ButtonState.DOWN && mDownState == null) ||
                (mState == ButtonState.OVER && mOverState == null))
            {
                setStateTexture(value);
            }
        }
        return mUpState;
    }
    
    /** The texture that is displayed while the button is touched. */
    public var downState(get, set):Texture;
    private function get_downState():Texture { return mDownState; }
    private function set_downState(value:Texture):Texture
    {
        if (mDownState != value)
        {
            mDownState = value;
            if (mState == ButtonState.DOWN) setStateTexture(value);
        }
    }

    /** The texture that is displayed while mouse hovers over the button. */
    public function get overState():Texture { return mOverState; }
    public function set overState(value:Texture):Void
    {
        if (mOverState != value)
        {
            mOverState = value;
            if (mState == ButtonState.OVER) setStateTexture(value);
        }
    }

    /** The texture that is displayed when the button is disabled. */
    public function get disabledState():Texture { return mDisabledState; }
    public function set disabledState(value:Texture):Void
    {
        if (mDisabledState != value)
        {
            mDisabledState = value;
            if (mState == ButtonState.DISABLED) setStateTexture(value);
        }
        return mDownState;
    }
    
    /** The vertical alignment of the text on the button. */
    public var textVAlign(get, set):String;
    private function get_textVAlign():String
    {
        return mTextField != null ? mTextField.vAlign : VAlign.CENTER;
    }
    
    private function set_textVAlign(value:String):String
    {
        createTextField();
        mTextField.vAlign = value;
        return mTextField != null ? mTextField.vAlign : VAlign.CENTER;
    }
    
    /** The horizontal alignment of the text on the button. */
    public var textHAlign(get, set):String;
    private function get_textHAlign():String
    {
        return mTextField != null ? mTextField.hAlign : HAlign.CENTER;
    }
    
    private function set_textHAlign(value:String):String
    {
        createTextField();
        mTextField.hAlign = value;
        return mTextField != null ? mTextField.hAlign : HAlign.CENTER;
    }
    
    /** The bounds of the textfield on the button. Allows moving the text to a custom position. */
    public var textBounds(get, set):Rectangle;
    private function get_textBounds():Rectangle { return mTextBounds.clone(); }
    private function set_textBounds(value:Rectangle):Rectangle
    {
        mTextBounds = value.clone();
        createTextField();
        return mTextBounds.clone();
    }
    
    /** The color of the button's state image. Just like every image object, each pixel's
     *  color is multiplied with this value. @default white */
    public function get color():UInt { return mBody.color; }
    public function set color(value:UInt):Void { mBody.color = value; }

    /** The overlay sprite is displayed on top of the button contents. It scales with the
     *  button when pressed. Use it to add additional objects to the button (e.g. an icon). */
    public function get overlay():Sprite
    {
        if (mOverlay == null)
            mOverlay = new Sprite();

        mContents.addChild(mOverlay); // make sure it's always on top
        return mOverlay;
    }

    /** Indicates if the mouse cursor should transform into a hand while it's over the button. 
     *  @default true */
    public override function get_useHandCursor():Bool { return mUseHandCursor; }
    public override function set_useHandCursor(value:Bool):Bool { return mUseHandCursor = value; }
}<|MERGE_RESOLUTION|>--- conflicted
+++ resolved
@@ -12,7 +12,9 @@
 import flash.geom.Rectangle;
 import flash.ui.Mouse;
 import openfl.errors.ArgumentError;
-//import flash.ui.MouseCursor;
+#if flash
+import flash.ui.MouseCursor;
+#end
 
 import starling.events.Event;
 import starling.events.Touch;
@@ -35,19 +37,11 @@
  *  properties equivalent to those of the TextField class. Move the text to a certain position
  *  by updating the <code>textBounds</code> property.</p>
  *  
-<<<<<<< HEAD
- *  <p>To react on touches on a button, there is special <code>triggered</code>-event type. Use
- *  this event instead of normal touch events - that way, users can cancel button activation
- *  by moving the mouse/finger away from the button before releasing.</p> 
- */ 
-class Button extends DisplayObjectContainer
-=======
  *  <p>To react on touches on a button, there is special <code>Event.TRIGGERED</code> event.
  *  Use this event instead of normal touch events. That way, users can cancel button
  *  activation by moving the mouse/finger away from the button before releasing.</p>
  */
-public class Button extends DisplayObjectContainer
->>>>>>> 9f5cc247
+class Button extends DisplayObjectContainer
 {
     inline private static var MAX_DRAG_DIST:Float = 50;
     
@@ -64,32 +58,16 @@
     
     private var mScaleWhenDown:Float;
     private var mAlphaWhenDisabled:Float;
-<<<<<<< HEAD
-    private var mEnabled:Bool;
-    private var mIsDown:Bool;
-    
-    /** Creates a button with textures for up- and down-state or text. */
-    public function new(upState:Texture, text:String="", downState:Texture=null)
-    {
-        super();
-        if (upState == null) throw new ArgumentError("Texture cannot be null");
-        
-        mUpState = upState;
-        mDownState = downState != null ? downState : upState;
-        mBackground = new Image(upState);
-        mScaleWhenDown = downState != null ? 1.0 : 0.9;
-        mAlphaWhenDisabled = 0.5;
-=======
-    private var mUseHandCursor:Bool;
     private var mEnabled:Bool;
     private var mState:String;
     
     /** Creates a button with a set of state-textures and (optionally) some text.
      *  Any state that is left 'null' will display the up-state texture. Beware that all
      *  state textures should have the same dimensions. */
-    public function Button(upState:Texture, text:String="", downState:Texture=null,
+    public function new(upState:Texture, text:String="", downState:Texture=null,
                            overState:Texture=null, disabledState:Texture=null)
     {
+        super();
         if (upState == null) throw new ArgumentError("Texture 'upState' cannot be null");
         
         mUpState = upState;
@@ -99,9 +77,8 @@
 
         mState = ButtonState.UP;
         mBody = new Image(upState);
-        mScaleWhenDown = downState ? 1.0 : 0.9;
-        mAlphaWhenDisabled = disabledState ? 1.0: 0.5;
->>>>>>> 9f5cc247
+        mScaleWhenDown = downState != null ? 1.0 : 0.9;
+        mAlphaWhenDisabled = disabledState != null ? 1.0: 0.5;
         mEnabled = true;
         mUseHandCursor = true;
         mTextBounds = new Rectangle(0, 0, upState.width, upState.height);            
@@ -157,14 +134,10 @@
     
     private override function onTouch(event:TouchEvent):Void
     {
-<<<<<<< HEAD
-        event.interactsWith(this);
-        //Mouse.cursor = (mUseHandCursor && mEnabled && event.interactsWith(this)) ? 
-        //    MouseCursor.BUTTON : MouseCursor.AUTO;
-=======
+        #if flash
         Mouse.cursor = (mUseHandCursor && mEnabled && event.interactsWith(this)) ?
             MouseCursor.BUTTON : MouseCursor.AUTO;
->>>>>>> 9f5cc247
+        #end
         
         var touch:Touch = event.getTouch(this);
         
@@ -203,17 +176,11 @@
         }
     }
     
-<<<<<<< HEAD
-    /** The scale factor of the button on touch. Per default, a button with a down state 
-      * texture won't scale. */
-    public var scaleWhenDown(get, set):Float;
-    private function get_scaleWhenDown():Float { return mScaleWhenDown; }
-    private function set_scaleWhenDown(value:Float):Float { return mScaleWhenDown = value; }
-=======
     /** The current state of the button. The corresponding strings are found
      *  in the ButtonState class. */
-    public function get state():String { return mState; }
-    public function set state(value:String):Void
+    public var state(get, set):String;
+    public function get_state():String { return mState; }
+    public function set_state(value:String):String
     {
         mState = value;
         mContents.scaleX = mContents.scaleY = 1.0;
@@ -225,35 +192,36 @@
                 mContents.scaleX = mContents.scaleY = scaleWhenDown;
                 mContents.x = (1.0 - scaleWhenDown) / 2.0 * mBody.width;
                 mContents.y = (1.0 - scaleWhenDown) / 2.0 * mBody.height;
-                break;
+                //break;
             case ButtonState.UP:
                 setStateTexture(mUpState);
                 mContents.x = mContents.y = 0;
-                break;
+                //break;
             case ButtonState.OVER:
                 setStateTexture(mOverState);
                 mContents.x = mContents.y = 0;
-                break;
+                //break;
             case ButtonState.DISABLED:
                 setStateTexture(mDisabledState);
                 mContents.x = mContents.y = 0;
-                break;
+                //break;
             default:
                 throw new ArgumentError("Invalid button state: " + mState);
         }
+        return mState;
     }
 
     private function setStateTexture(texture:Texture):Void
     {
-        mBody.texture = texture ? texture : mUpState;
+        mBody.texture = texture != null ? texture : mUpState;
     }
 
     /** The scale factor of the button on touch. Per default, a button without a down state
      *  texture will be made slightly smaller, while a button with a down state texture
      *  remains unscaled. */
-    public function get scaleWhenDown():Float { return mScaleWhenDown; }
-    public function set scaleWhenDown(value:Float):Void { mScaleWhenDown = value; }
->>>>>>> 9f5cc247
+    public var scaleWhenDown(get, set):Float;
+    private function get_scaleWhenDown():Float { return mScaleWhenDown; }
+    private function set_scaleWhenDown(value:Float):Float { return mScaleWhenDown = value; }
     
     /** The alpha value of the button when it is disabled. @default 0.5 */
     public var alphaWhenDisabled(get, set):Float;
@@ -298,18 +266,11 @@
         return mTextField != null ? mTextField.text : "";
     }
     
-<<<<<<< HEAD
-    /** The name of the font displayed on the button. May be a system font or a registered 
-      * bitmap font. */
+    /** The name of the font displayed on the button. May be a system font or a registered
+     *  bitmap font. */
     public var fontName(get, set):String;
     private function get_fontName():String { return mTextField != null ? mTextField.fontName : "Verdana"; }
     private function set_fontName(value:String):String
-=======
-    /** The name of the font displayed on the button. May be a system font or a registered
-     *  bitmap font. */
-    public function get fontName():String { return mTextField ? mTextField.fontName : "Verdana"; }
-    public function set fontName(value:String):Void
->>>>>>> 9f5cc247
     {
         createTextField();
         mTextField.fontName = value;
@@ -378,29 +339,33 @@
             mDownState = value;
             if (mState == ButtonState.DOWN) setStateTexture(value);
         }
+        return mDownState;
     }
 
     /** The texture that is displayed while mouse hovers over the button. */
-    public function get overState():Texture { return mOverState; }
-    public function set overState(value:Texture):Void
+    public var overState(get, set):Texture;
+    public function get_overState():Texture { return mOverState; }
+    public function set_overState(value:Texture):Texture
     {
         if (mOverState != value)
         {
             mOverState = value;
             if (mState == ButtonState.OVER) setStateTexture(value);
         }
+        return mOverState;
     }
 
     /** The texture that is displayed when the button is disabled. */
-    public function get disabledState():Texture { return mDisabledState; }
-    public function set disabledState(value:Texture):Void
+    public var disabledState(get, set):Texture;
+    public function get_disabledState():Texture { return mDisabledState; }
+    public function set_disabledState(value:Texture):Texture
     {
         if (mDisabledState != value)
         {
             mDisabledState = value;
             if (mState == ButtonState.DISABLED) setStateTexture(value);
         }
-        return mDownState;
+        return mDisabledState;
     }
     
     /** The vertical alignment of the text on the button. */
@@ -443,12 +408,14 @@
     
     /** The color of the button's state image. Just like every image object, each pixel's
      *  color is multiplied with this value. @default white */
-    public function get color():UInt { return mBody.color; }
-    public function set color(value:UInt):Void { mBody.color = value; }
+    public var color(get, set):UInt;
+    public function get_color():UInt { return mBody.color; }
+    public function set_color(value:UInt):UInt { return mBody.color = value; }
 
     /** The overlay sprite is displayed on top of the button contents. It scales with the
      *  button when pressed. Use it to add additional objects to the button (e.g. an icon). */
-    public function get overlay():Sprite
+    public var overlay(get, never):Sprite;
+    public function get_overlay():Sprite
     {
         if (mOverlay == null)
             mOverlay = new Sprite();
@@ -456,9 +423,4 @@
         mContents.addChild(mOverlay); // make sure it's always on top
         return mOverlay;
     }
-
-    /** Indicates if the mouse cursor should transform into a hand while it's over the button. 
-     *  @default true */
-    public override function get_useHandCursor():Bool { return mUseHandCursor; }
-    public override function set_useHandCursor(value:Bool):Bool { return mUseHandCursor = value; }
 }