--- conflicted
+++ resolved
@@ -13,14 +13,7 @@
 import flash.geom.Point;
 
 import starling.display.DisplayObject;
-<<<<<<< HEAD
-import starling.utils.MatrixUtil;
 import starling.utils.StringUtil;
-=======
-import starling.utils.formatString;
-
-use namespace starling_internal;
->>>>>>> 9f5cc247
 
 /** A Touch object contains information about the presence or movement of a finger 
  *  or the mouse on the screen.
