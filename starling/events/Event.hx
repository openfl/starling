--- conflicted
+++ resolved
@@ -61,23 +61,18 @@
     /** Event type for an animated object that requests to be removed from the juggler. */
     inline public static var REMOVE_FROM_JUGGLER:String = "removeFromJuggler";
     /** Event type that is dispatched by the AssetManager after a context loss. */
-<<<<<<< HEAD
     inline public static var TEXTURES_RESTORED:String = "texturesRestored";
-    
-=======
-    public static const TEXTURES_RESTORED:String = "texturesRestored";
     /** Event type that is dispatched by the AssetManager when a file/url cannot be loaded. */
-    public static const IO_ERROR:String = "ioError";
+    inline public static var IO_ERROR:String = "ioError";
     /** Event type that is dispatched by the AssetManager when a file/url cannot be loaded. */
-    public static const SECURITY_ERROR:String = "securityError";
+    inline public static var SECURITY_ERROR:String = "securityError";
     /** Event type that is dispatched by the AssetManager when an xml or json file couldn't
      *  be parsed. */
-    public static const PARSE_ERROR:String = "parseError";
+    inline public static var PARSE_ERROR:String = "parseError";
     /** Event type that is dispatched by the Starling instance when it encounters a problem
      *  from which it cannot recover, e.g. a lost device context. */
-    public static const FATAL_ERROR:String = "fatalError";
+    inline public static var FATAL_ERROR:String = "fatalError";
 
->>>>>>> 9f5cc247
     /** An event type to be utilized in custom events. Not used by Starling right now. */
     inline public static var CHANGE:String = "change";
     /** An event type to be utilized in custom events. Not used by Starling right now. */
