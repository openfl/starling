--- conflicted
+++ resolved
@@ -1,418 +1,209 @@
-<<<<<<< HEAD
-// =================================================================================================
-//
-//	Starling Framework
-//	Copyright 2011 Gamua OG. All Rights Reserved.
-//
-//	This program is free software. You can redistribute and/or modify it
-//	in accordance with the terms of the accompanying license agreement.
-//
-// =================================================================================================
-
-package starling.events;
-//import flash.utils.Dictionary;
-
-//import starling.core.starling_internal;
-import openfl.Vector;
-import starling.display.DisplayObject;
-
-//use namespace starling_internal;
-
-/** The EventDispatcher class is the base class for all classes that dispatch events. 
- *  This is the Starling version of the Flash class with the same name. 
- *  
- *  <p>The event mechanism is a key feature of Starling's architecture. Objects can communicate 
- *  with each other through events. Compared the the Flash event system, Starling's event system
- *  was simplified. The main difference is that Starling events have no "Capture" phase.
- *  They are simply dispatched at the target and may optionally bubble up. They cannot move 
- *  in the opposite direction.</p>  
- *  
- *  <p>As in the conventional Flash classes, display objects inherit from EventDispatcher 
- *  and can thus dispatch events. Beware, though, that the Starling event classes are 
- *  <em>not compatible with Flash events:</em> Starling display objects dispatch 
- *  Starling events, which will bubble along Starling display objects - but they cannot 
- *  dispatch Flash events or bubble along Flash display objects.</p>
- *  
- *  @see Event
- *  @see starling.display.DisplayObject DisplayObject
- */
-class EventDispatcher
-{
-    private var mEventListeners:Map<String, Array<Dynamic>>;
-    
-    /** Helper object. */
-    private static var sBubbleChains:Array<Array<EventDispatcher>> = new Array<Array<EventDispatcher>>();
-    
-    /** Creates an EventDispatcher. */
-    //public function EventDispatcher()
-    //{  }
-    
-    /** Registers an event listener at a certain object. */
-    public function addEventListener(type:String, listener:Dynamic):Void
-    {
-        if (mEventListeners == null)
-            mEventListeners = new Map<String, Array<Dynamic>>();
-        
-        var listeners:Array<Dynamic> = mEventListeners[type];
-        if (listeners == null)
-        {
-            mEventListeners[type] = new Array<Dynamic>();
-            mEventListeners[type].push(listener);
-        }
-        else if (listeners.indexOf(listener) == -1) // check for duplicates
-            listeners.push(listener);
-    }
-    
-    /** Removes an event listener from the object. */
-    public function removeEventListener(type:String, listener:Dynamic):Void
-    {
-        if (mEventListeners != null)
-        {
-            var listeners:Array < Dynamic > = mEventListeners[type];
-            var numListeners:Int = listeners != null ? listeners.length : 0;
-
-            if (numListeners > 0)
-            {
-                // we must not modify the original vector, but work on a copy.
-                // (see comment in 'invokeEvent')
-
-                var index:Int = 0;
-                var restListeners:Array<Dynamic> = new Array<Dynamic>();
-
-                for (i in 0 ... numListeners)
-                {
-                    var otherListener:Dynamic = listeners[i];
-                    if (otherListener != listener) restListeners[index++] = otherListener;
-                }
-
-                mEventListeners[type] = restListeners;
-            }
-        }
-    }
-    
-    /** Removes all event listeners with a certain type, or all of them if type is null. 
-     *  Be careful when removing all event listeners: you never know who else was listening. */
-    public function removeEventListeners(type:String=null):Void
-    {
-        if (type != null && mEventListeners != null)
-            mEventListeners.remove(type);
-        else
-            mEventListeners = null;
-    }
-    
-    /** Dispatches an event to all objects that have registered listeners for its type. 
-     *  If an event with enabled 'bubble' property is dispatched to a display object, it will 
-     *  travel up along the line of parents, until it either hits the root object or someone
-     *  stops its propagation manually. */
-    public function dispatchEvent(event:Event):Void
-    {
-        var bubbles:Bool = event.bubbles;
-        
-        if (!bubbles && (mEventListeners == null || !(mEventListeners.exists(event.type))))
-            return; // no need to do anything
-        
-        // we save the current target and restore it later;
-        // this allows users to re-dispatch events without creating a clone.
-        
-        var previousTarget:EventDispatcher = event.target;
-        event.setTarget(this);
-        
-        if (bubbles && Std.is(this, DisplayObject)) bubbleEvent(event);
-        else                                  invokeEvent(event);
-        
-        if (previousTarget != null) event.setTarget(previousTarget);
-    }
-    
-    /** @private
-     *  Invokes an event on the current object. This method does not do any bubbling, nor
-     *  does it back-up and restore the previous target on the event. The 'dispatchEvent' 
-     *  method uses this method internally. */
-    public function invokeEvent(event:Event):Bool
-    {
-        var listeners:Array<Dynamic> = mEventListeners != null ? mEventListeners[event.type] : null;
-        var numListeners:Int = listeners == null ? 0 : listeners.length;
-        
-        if (numListeners != 0)
-        {
-            event.setCurrentTarget(this);
-            
-            // we can enumerate directly over the vector, because:
-            // when somebody modifies the list while we're looping, "addEventListener" is not
-            // problematic, and "removeEventListener" will create a new Vector, anyway.
-            
-            for (i in 0 ... numListeners)
-            {
-                var listener:Dynamic = listeners[i];
-                listener(event, event.data);
-                //var numArgs:Int = listener.length;
-                
-                //if (numArgs == 0) listener();
-                //else if (numArgs == 1) listener(event);
-                //else listener(event, event.data);
-                
-                if (event.stopsImmediatePropagation)
-                    return true;
-            }
-            
-            return event.stopsPropagation;
-        }
-        else
-        {
-            return false;
-        }
-    }
-    
-    /** @private */
-    public function bubbleEvent(event:Event):Void
-    {
-        // we determine the bubble chain before starting to invoke the listeners.
-        // that way, changes done by the listeners won't affect the bubble chain.
-        
-        var chain:Array<EventDispatcher>;
-        var element:DisplayObject = cast(this, DisplayObject);
-        var length:Int = 1;
-        
-        if (sBubbleChains.length > 0) { chain = sBubbleChains.pop(); chain[0] = element; }
-        else chain = [element];
-        
-        while ((element = element.parent) != null)
-            chain[Std.int(length++)] = element;
-
-        for (i in 0 ... length)
-        {
-            var stopPropagation:Bool = chain[i].invokeEvent(event);
-            if (stopPropagation) break;
-        }
-        
-        chain = [];
-        sBubbleChains.push(chain);
-    }
-    
-    /** Dispatches an event with the given parameters to all objects that have registered 
-     *  listeners for the given type. The method uses an internal pool of event objects to 
-     *  avoid allocations. */
-    public function dispatchEventWith(type:String, bubbles:Bool=false, data:Dynamic=null):Void
-    {
-        if (bubbles || hasEventListener(type)) 
-        {
-            var event:Event = Event.fromPool(type, bubbles, data);
-            dispatchEvent(event);
-            Event.toPool(event);
-        }
-    }
-    
-    /** Returns if there are listeners registered for a certain event type. */
-    public function hasEventListener(type:String):Bool
-    {
-        var listeners:Array<Dynamic> = mEventListeners != null ? mEventListeners[type] : null;
-        return listeners != null ? listeners.length != 0 : false;
-    }
-=======
-// =================================================================================================
-//
-//	Starling Framework
-//	Copyright 2011-2014 Gamua. All Rights Reserved.
-//
-//	This program is free software. You can redistribute and/or modify it
-//	in accordance with the terms of the accompanying license agreement.
-//
-// =================================================================================================
-
-package starling.events
-{
-import flash.utils.Dictionary;
-
-import starling.core.starling_internal;
-import starling.display.DisplayObject;
-
-use namespace starling_internal;
-
-/** The EventDispatcher class is the base class for all classes that dispatch events. 
- *  This is the Starling version of the Flash class with the same name. 
- *  
- *  <p>The event mechanism is a key feature of Starling's architecture. Objects can communicate 
- *  with each other through events. Compared the the Flash event system, Starling's event system
- *  was simplified. The main difference is that Starling events have no "Capture" phase.
- *  They are simply dispatched at the target and may optionally bubble up. They cannot move 
- *  in the opposite direction.</p>  
- *  
- *  <p>As in the conventional Flash classes, display objects inherit from EventDispatcher 
- *  and can thus dispatch events. Beware, though, that the Starling event classes are 
- *  <em>not compatible with Flash events:</em> Starling display objects dispatch 
- *  Starling events, which will bubble along Starling display objects - but they cannot 
- *  dispatch Flash events or bubble along Flash display objects.</p>
- *  
- *  @see Event
- *  @see starling.display.DisplayObject DisplayObject
- */
-public class EventDispatcher
-{
-    private var mEventListeners:Dictionary;
-    
-    /** Helper object. */
-    private static var sBubbleChains:Array = [];
-    
-    /** Creates an EventDispatcher. */
-    public function EventDispatcher()
-    {  }
-    
-    /** Registers an event listener at a certain object. */
-    public function addEventListener(type:String, listener:Function):Void
-    {
-        if (mEventListeners == null)
-            mEventListeners = new Dictionary();
-        
-        var listeners:Vector.<Function> = mEventListeners[type] as Vector.<Function>;
-        if (listeners == null)
-            mEventListeners[type] = new <Function>[listener];
-        else if (listeners.indexOf(listener) == -1) // check for duplicates
-            listeners[listeners.length] = listener; // avoid 'push'
-    }
-    
-    /** Removes an event listener from the object. */
-    public function removeEventListener(type:String, listener:Function):Void
-    {
-        if (mEventListeners)
-        {
-            var listeners:Vector.<Function> = mEventListeners[type] as Vector.<Function>;
-            var numListeners:Int = listeners ? listeners.length : 0;
-
-            if (numListeners > 0)
-            {
-                // we must not modify the original vector, but work on a copy.
-                // (see comment in 'invokeEvent')
-
-                var index:Int = 0;
-                var restListeners:Vector.<Function> = new Vector.<Function>(numListeners-1);
-
-                for (var i:Int=0; i<numListeners; ++i)
-                {
-                    var otherListener:Function = listeners[i];
-                    if (otherListener != listener) restListeners[Int(index++)] = otherListener;
-                }
-
-                mEventListeners[type] = restListeners;
-            }
-        }
-    }
-    
-    /** Removes all event listeners with a certain type, or all of them if type is null. 
-     *  Be careful when removing all event listeners: you never know who else was listening. */
-    public function removeEventListeners(type:String=null):Void
-    {
-        if (type && mEventListeners)
-            delete mEventListeners[type];
-        else
-            mEventListeners = null;
-    }
-    
-    /** Dispatches an event to all objects that have registered listeners for its type. 
-     *  If an event with enabled 'bubble' property is dispatched to a display object, it will 
-     *  travel up along the line of parents, until it either hits the root object or someone
-     *  stops its propagation manually. */
-    public function dispatchEvent(event:Event):Void
-    {
-        var bubbles:Bool = event.bubbles;
-        
-        if (!bubbles && (mEventListeners == null || !(event.type in mEventListeners)))
-            return; // no need to do anything
-        
-        // we save the current target and restore it later;
-        // this allows users to re-dispatch events without creating a clone.
-        
-        var previousTarget:EventDispatcher = event.target;
-        event.setTarget(this);
-        
-        if (bubbles && this is DisplayObject) bubbleEvent(event);
-        else                                  invokeEvent(event);
-        
-        if (previousTarget) event.setTarget(previousTarget);
-    }
-    
-    /** @private
-     *  Invokes an event on the current object. This method does not do any bubbling, nor
-     *  does it back-up and restore the previous target on the event. The 'dispatchEvent' 
-     *  method uses this method internally. */
-    internal function invokeEvent(event:Event):Bool
-    {
-        var listeners:Vector.<Function> = mEventListeners ?
-            mEventListeners[event.type] as Vector.<Function> : null;
-        var numListeners:Int = listeners == null ? 0 : listeners.length;
-        
-        if (numListeners)
-        {
-            event.setCurrentTarget(this);
-            
-            // we can enumerate directly over the vector, because:
-            // when somebody modifies the list while we're looping, "addEventListener" is not
-            // problematic, and "removeEventListener" will create a new Vector, anyway.
-            
-            for (var i:Int=0; i<numListeners; ++i)
-            {
-                var listener:Function = listeners[i] as Function;
-                var numArgs:Int = listener.length;
-                
-                if (numArgs == 0) listener();
-                else if (numArgs == 1) listener(event);
-                else listener(event, event.data);
-                
-                if (event.stopsImmediatePropagation)
-                    return true;
-            }
-            
-            return event.stopsPropagation;
-        }
-        else
-        {
-            return false;
-        }
-    }
-    
-    /** @private */
-    internal function bubbleEvent(event:Event):Void
-    {
-        // we determine the bubble chain before starting to invoke the listeners.
-        // that way, changes done by the listeners won't affect the bubble chain.
-        
-        var chain:Vector.<EventDispatcher>;
-        var element:DisplayObject = this as DisplayObject;
-        var length:Int = 1;
-        
-        if (sBubbleChains.length > 0) { chain = sBubbleChains.pop(); chain[0] = element; }
-        else chain = new <EventDispatcher>[element];
-        
-        while ((element = element.parent) != null)
-            chain[Int(length++)] = element;
-
-        for (var i:Int=0; i<length; ++i)
-        {
-            var stopPropagation:Bool = chain[i].invokeEvent(event);
-            if (stopPropagation) break;
-        }
-        
-        chain.length = 0;
-        sBubbleChains[sBubbleChains.length] = chain; // avoid 'push'
-    }
-    
-    /** Dispatches an event with the given parameters to all objects that have registered 
-     *  listeners for the given type. The method uses an internal pool of event objects to 
-     *  avoid allocations. */
-    public function dispatchEventWith(type:String, bubbles:Bool=false, data:Object=null):Void
-    {
-        if (bubbles || hasEventListener(type)) 
-        {
-            var event:Event = Event.fromPool(type, bubbles, data);
-            dispatchEvent(event);
-            Event.toPool(event);
-        }
-    }
-    
-    /** Returns if there are listeners registered for a certain event type. */
-    public function hasEventListener(type:String):Bool
-    {
-        var listeners:Vector.<Function> = mEventListeners ? mEventListeners[type] : null;
-        return listeners ? listeners.length != 0 : false;
-    }
-}
->>>>>>> 9f5cc247
+// =================================================================================================
+//
+//	Starling Framework
+//	Copyright 2011-2014 Gamua. All Rights Reserved.
+//
+//	This program is free software. You can redistribute and/or modify it
+//	in accordance with the terms of the accompanying license agreement.
+//
+// =================================================================================================
+
+package starling.events;
+//import flash.utils.Dictionary;
+
+//import starling.core.starling_internal;
+import openfl.Vector;
+import starling.display.DisplayObject;
+
+//use namespace starling_internal;
+
+/** The EventDispatcher class is the base class for all classes that dispatch events. 
+ *  This is the Starling version of the Flash class with the same name. 
+ *  
+ *  <p>The event mechanism is a key feature of Starling's architecture. Objects can communicate 
+ *  with each other through events. Compared the the Flash event system, Starling's event system
+ *  was simplified. The main difference is that Starling events have no "Capture" phase.
+ *  They are simply dispatched at the target and may optionally bubble up. They cannot move 
+ *  in the opposite direction.</p>  
+ *  
+ *  <p>As in the conventional Flash classes, display objects inherit from EventDispatcher 
+ *  and can thus dispatch events. Beware, though, that the Starling event classes are 
+ *  <em>not compatible with Flash events:</em> Starling display objects dispatch 
+ *  Starling events, which will bubble along Starling display objects - but they cannot 
+ *  dispatch Flash events or bubble along Flash display objects.</p>
+ *  
+ *  @see Event
+ *  @see starling.display.DisplayObject DisplayObject
+ */
+class EventDispatcher
+{
+    private var mEventListeners:Map<String, Array<Dynamic>>;
+    
+    /** Helper object. */
+    private static var sBubbleChains:Array<Array<EventDispatcher>> = new Array<Array<EventDispatcher>>();
+    
+    /** Creates an EventDispatcher. */
+    //public function EventDispatcher()
+    //{  }
+    
+    /** Registers an event listener at a certain object. */
+    public function addEventListener(type:String, listener:Dynamic):Void
+    {
+        if (mEventListeners == null)
+            mEventListeners = new Map<String, Array<Dynamic>>();
+        
+        var listeners:Array<Dynamic> = mEventListeners[type];
+        if (listeners == null)
+        {
+            mEventListeners[type] = new Array<Dynamic>();
+            mEventListeners[type].push(listener);
+        }
+        else if (listeners.indexOf(listener) == -1) // check for duplicates
+            listeners[listeners.length] = listener; // avoid 'push'
+    }
+    
+    /** Removes an event listener from the object. */
+    public function removeEventListener(type:String, listener:Dynamic):Void
+    {
+        if (mEventListeners != null)
+        {
+            var listeners:Array < Dynamic > = mEventListeners[type];
+            var numListeners:Int = listeners != null ? listeners.length : 0;
+
+            if (numListeners > 0)
+            {
+                // we must not modify the original vector, but work on a copy.
+                // (see comment in 'invokeEvent')
+
+                var index:Int = 0;
+                var restListeners:Array<Dynamic> = new Array<Dynamic>();
+
+                for (i in 0 ... numListeners)
+                {
+                    var otherListener:Dynamic = listeners[i];
+                    if (otherListener != listener) restListeners[index++] = otherListener;
+                }
+
+                mEventListeners[type] = restListeners;
+            }
+        }
+    }
+    
+    /** Removes all event listeners with a certain type, or all of them if type is null. 
+     *  Be careful when removing all event listeners: you never know who else was listening. */
+    public function removeEventListeners(type:String=null):Void
+    {
+        if (type != null && mEventListeners != null)
+            mEventListeners.remove(type);
+        else
+            mEventListeners = null;
+    }
+    
+    /** Dispatches an event to all objects that have registered listeners for its type. 
+     *  If an event with enabled 'bubble' property is dispatched to a display object, it will 
+     *  travel up along the line of parents, until it either hits the root object or someone
+     *  stops its propagation manually. */
+    public function dispatchEvent(event:Event):Void
+    {
+        var bubbles:Bool = event.bubbles;
+        
+        if (!bubbles && (mEventListeners == null || !(mEventListeners.exists(event.type))))
+            return; // no need to do anything
+        
+        // we save the current target and restore it later;
+        // this allows users to re-dispatch events without creating a clone.
+        
+        var previousTarget:EventDispatcher = event.target;
+        event.setTarget(this);
+        
+        if (bubbles && Std.is(this, DisplayObject)) bubbleEvent(event);
+        else                                  invokeEvent(event);
+        
+        if (previousTarget != null) event.setTarget(previousTarget);
+    }
+    
+    /** @private
+     *  Invokes an event on the current object. This method does not do any bubbling, nor
+     *  does it back-up and restore the previous target on the event. The 'dispatchEvent' 
+     *  method uses this method internally. */
+    public function invokeEvent(event:Event):Bool
+    {
+        var listeners:Array<Dynamic> = mEventListeners != null ? mEventListeners[event.type] : null;
+        var numListeners:Int = listeners == null ? 0 : listeners.length;
+        
+        if (numListeners != 0)
+        {
+            event.setCurrentTarget(this);
+            
+            // we can enumerate directly over the vector, because:
+            // when somebody modifies the list while we're looping, "addEventListener" is not
+            // problematic, and "removeEventListener" will create a new Vector, anyway.
+            
+            for (i in 0 ... numListeners)
+            {
+                var listener:Dynamic = listeners[i];
+                listener(event, event.data);
+                //var numArgs:Int = listener.length;
+                
+                //if (numArgs == 0) listener();
+                //else if (numArgs == 1) listener(event);
+                //else listener(event, event.data);
+                
+                if (event.stopsImmediatePropagation)
+                    return true;
+            }
+            
+            return event.stopsPropagation;
+        }
+        else
+        {
+            return false;
+        }
+    }
+    
+    /** @private */
+    public function bubbleEvent(event:Event):Void
+    {
+        // we determine the bubble chain before starting to invoke the listeners.
+        // that way, changes done by the listeners won't affect the bubble chain.
+        
+        var chain:Array<EventDispatcher>;
+        var element:DisplayObject = cast(this, DisplayObject);
+        var length:Int = 1;
+        
+        if (sBubbleChains.length > 0) { chain = sBubbleChains.pop(); chain[0] = element; }
+        else chain = [element];
+        
+        while ((element = element.parent) != null)
+            chain[Std.int(length++)] = element;
+
+        for (i in 0 ... length)
+        {
+            var stopPropagation:Bool = chain[i].invokeEvent(event);
+            if (stopPropagation) break;
+        }
+        
+        chain = [];
+        sBubbleChains[sBubbleChains.length] = chain; // avoid 'push'
+    }
+    
+    /** Dispatches an event with the given parameters to all objects that have registered 
+     *  listeners for the given type. The method uses an internal pool of event objects to 
+     *  avoid allocations. */
+    public function dispatchEventWith(type:String, bubbles:Bool=false, data:Dynamic=null):Void
+    {
+        if (bubbles || hasEventListener(type)) 
+        {
+            var event:Event = Event.fromPool(type, bubbles, data);
+            dispatchEvent(event);
+            Event.toPool(event);
+        }
+    }
+    
+    /** Returns if there are listeners registered for a certain event type. */
+    public function hasEventListener(type:String):Bool
+    {
+        var listeners:Array<Dynamic> = mEventListeners != null ? mEventListeners[type] : null;
+        return listeners != null ? listeners.length != 0 : false;
+    }
 }